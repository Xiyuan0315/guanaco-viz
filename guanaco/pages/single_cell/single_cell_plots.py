import json
from pathlib import Path
import warnings
import pandas as pd
<<<<<<< HEAD
=======
import dash
>>>>>>> 172e9008
from dash import dcc, html, Input, Output, exceptions, State, callback_context, ALL
from dash.exceptions import PreventUpdate
import dash_bootstrap_components as dbc
import plotly.express as px
import plotly.graph_objects as go
from guanaco.pages.single_cell.cellplotly.embedding import plot_categorical_embedding, plot_continuous_embedding, plot_combined_embedding, plot_coexpression_embedding
from guanaco.pages.single_cell.cellplotly.heatmap1 import plot_heatmap1
from guanaco.pages.single_cell.cellplotly.heatmap2 import plot_heatmap2
from guanaco.pages.single_cell.cellplotly.violin1 import plot_violin1
from guanaco.pages.single_cell.cellplotly.violin2_new import plot_violin2_new
from guanaco.pages.single_cell.cellplotly.stacked_bar import plot_stacked_bar
from guanaco.pages.single_cell.cellplotly.dotmatrix_optimized import plot_dot_matrix
from guanaco.pages.single_cell.cellplotly.pseudotime import plot_genes_in_pseudotime

from guanaco.pages.single_cell.mod021_heatmap import generate_heatmap_layout
from guanaco.pages.single_cell.mod022_violin import generate_violin_layout
from guanaco.pages.single_cell.mod023_dotplot import generate_dotplot_layout
from guanaco.pages.single_cell.mod024_stacked_bar import generate_stacked_bar_layout
from guanaco.pages.single_cell.mod025_pseudotime import generate_pseudotime_layout

# Import configs
from guanaco.config import scatter_config, gene_scatter_config
from guanaco.data_loader import color_config
warnings.filterwarnings('ignore', message='.*observed=False.*')

# Load color palettes
cvd_color_path = Path(__file__).parent / "cvd_color.json"
with open(cvd_color_path, "r") as f:
    palette_json = json.load(f)
palette_names = list(palette_json["color_palettes"].keys())


# ============= Scatter Plot Helper Functions =============
# Note: The main scatter layout is now in mod020_scatter.py

def initialize_scatter_components(adata):
    embedding_prefixes = {
        "X_umap": "UMAP", "X_pca": "PCA", "X_tsne": "t-SNE", "X_diffmap": "DiffMap",
        "X_phate": "PHATE", "X_draw_graph_fa": "FA"
    }
    
    obsm_list = list(adata.obsm.keys())
    embedding_columns = {
        key: [f'{embedding_prefixes.get(key, key.upper())}{i+1}' for i in range(adata.obsm[key].shape[1])]
        for key in obsm_list
    }
    default_embedding = obsm_list[-1]
    default_columns = embedding_columns[default_embedding]
    
    return obsm_list, embedding_columns, default_embedding, default_columns


def create_control_components(adata, prefix):
    obsm_list, _, default_embedding, default_columns = initialize_scatter_components(adata)
    clustering_dropdown = dcc.Dropdown(
        id=f'{prefix}-clustering-dropdown',
        options=[{'label': key.replace("X_", "").upper(), 'value': key} for key in obsm_list],
        value='X_umap' if 'X_umap' in obsm_list else default_embedding,
        placeholder="Select Clustering Method",
        style={'marginBottom': '15px','fontSize': '14px'},
        clearable=False
    )
    
    coordinates_dropdowns = html.Div([
        html.Label("X-axis:", style={'fontWeight': 'bold', 'marginBottom': '5px'}),
        dcc.Dropdown(id=f'{prefix}-x-axis', options=[{'label': col, 'value': col} for col in default_columns], value=default_columns[0]),
        html.Label("Y-axis:", style={'fontWeight': 'bold', 'marginTop': '15px', 'marginBottom': '5px'}),
        dcc.Dropdown(id=f'{prefix}-y-axis', options=[{'label': col, 'value': col} for col in default_columns], value=default_columns[1])
    ], style={'marginBottom': '15px','fontSize': '14px'})
    
    return clustering_dropdown, coordinates_dropdowns


def generate_annotation_dropdown(anno_list, prefix):
    # Need access to adata to determine which items are genes
    # For now, create options without gene labels - will be handled by search callback
    return dcc.Dropdown(id=f'{prefix}-annotation-dropdown', 
    options=[{'label': label, 'value': label} for label in anno_list],
    placeholder="Search annotations or genes...", 
    value = anno_list[len(anno_list)//2],
    style={'marginBottom': '15px'})


def generate_scatter_gene_selection(init_gene_list, prefix):
    return dcc.Dropdown(id=f'{prefix}-scatter-gene-selection', options=[{'label': label, 'value': label} for label in init_gene_list], 
    value = init_gene_list[0], placeholder="Search and select a gene...", style={'marginBottom': '15px'})


def create_global_metadata_filter(adata, prefix):
    """Create global metadata filter component"""
    
    # Get all categorical metadata columns
    categorical_columns = []
    for col in adata.obs.columns:
        if adata.obs[col].dtype == 'category' or adata.obs[col].dtype == 'object':
            unique_vals = adata.obs[col].unique()
            if len(unique_vals) < 100:  # Reasonable limit for categorical
                categorical_columns.append(col)
    
    # Create filter components
    filter_components = []
    
    for col in categorical_columns:
        unique_values = sorted([str(val) for val in adata.obs[col].unique()])
        
        filter_component = html.Div([
            html.Label(f"{col}:", style={'fontWeight': 'bold', 'marginRight': '10px', 'minWidth': '120px'}),
            dcc.Dropdown(
                id={'type': f'{prefix}-global-metadata-filter', 'column': col},
                options=[{'label': val, 'value': val} for val in unique_values],
                value=unique_values,  # All selected by default
                multi=True,
                placeholder=f"Select {col}...",
                style={'flex': '1', 'minWidth': '200px'}
            )
        ], style={
            'display': 'flex',
            'alignItems': 'center',
            'marginBottom': '8px',
            'padding': '5px'
        })
        
        filter_components.append(filter_component)
    
    # Global filter panel
    global_filter_panel = html.Div([
        # Header with cell count
        html.Div([
            html.H5("🔍 Global Data Filter", 
                   style={'margin': '0', 'color': '#2c3e50', 'display': 'inline-block'}),
            html.Div([
                html.Span("Active cells: ", style={'fontWeight': 'bold'}),
                html.Span(
                    id=f'{prefix}-global-cell-count',
                    children=f"{adata.n_obs:,}",
                    style={'color': '#27ae60', 'fontWeight': 'bold', 'fontSize': '16px'}
                ),
                html.Span(f" / {adata.n_obs:,} total", style={'color': '#7f8c8d'}),
                html.Span(
                    id=f'{prefix}-filter-preview',
                    children="",
                    style={'marginLeft': '15px', 'color': '#e67e22', 'fontSize': '14px', 'fontStyle': 'italic'}
                )
            ], style={'display': 'inline-block', 'marginLeft': '20px'})
        ], style={'marginBottom': '15px'}),
        
        # Collapsible filter section
        dbc.Collapse([
            html.Div(filter_components, style={'maxHeight': '300px', 'overflowY': 'auto'}),
            
            # Quick action buttons
            html.Div([
                dbc.Button("Select All", id=f'{prefix}-select-all-filters', 
                          color="success", size="sm", style={'marginRight': '10px'}),
                dbc.Button("Clear All", id=f'{prefix}-clear-all-filters', 
                          color="warning", size="sm", style={'marginRight': '10px'}),
<<<<<<< HEAD
                dbc.Button("Reset", id=f'{prefix}-reset-all-filters', 
                          color="secondary", size="sm", style={'marginRight': '20px'}),
=======
>>>>>>> 172e9008
                dbc.Button("Apply Filter", id=f'{prefix}-apply-global-filter', 
                          color="primary", size="sm", 
                          style={'fontWeight': 'bold', 'minWidth': '100px'})
            ], style={'textAlign': 'center', 'marginTop': '15px'})
            
        ], id=f'{prefix}-global-filter-collapse', is_open=False),
        
        # Toggle button
        html.Div([
            dbc.Button(
                "▼ Show Filters",
                id=f'{prefix}-toggle-global-filter',
                color="link",
                size="sm",
                style={'padding': '5px 10px', 'textDecoration': 'none'}
            )
        ], style={'textAlign': 'center', 'marginTop': '10px'}),
        
<<<<<<< HEAD
        # Hidden store for filtered data
        dcc.Store(id=f'{prefix}-global-filtered-data', data={'cell_indices': list(adata.obs.index), 'n_cells': adata.n_obs})
=======
        # Hidden store for filtered data (start empty for better performance)
        dcc.Store(id=f'{prefix}-global-filtered-data', data={'cell_indices': None, 'n_cells': adata.n_obs})
>>>>>>> 172e9008
        
    ], style={
        'backgroundColor': '#f8f9fa',
        'border': '2px solid #dee2e6',
        'borderRadius': '10px',
        'padding': '15px',
        'marginBottom': '20px',
        'boxShadow': '0 2px 4px rgba(0,0,0,0.1)'
    })
    
    return global_filter_panel

<<<<<<< HEAD
def scatter_layout(adata,prefix):
=======
>>>>>>> 172e9008


def scatter_layout(adata,prefix):


    def create_control_components(adata):

        obsm_list, _, default_embedding, default_columns = initialize_scatter_components(adata)
        clustering_dropdown = dcc.Dropdown(
            id=f'{prefix}-clustering-dropdown',
            options=[{'label': key.replace("X_", "").upper(), 'value': key} for key in obsm_list],
            value='X_umap' if 'X_umap' in obsm_list else default_embedding,
            placeholder="Select Clustering Method",
            style={'marginBottom': '15px','fontSize': '14px'},
            clearable=False
        
        )

        coordinates_dropdowns = html.Div([
            html.Label("X-axis:", style={'fontWeight': 'bold', 'marginBottom': '5px'}),
            dcc.Dropdown(id=f'{prefix}-x-axis', options=[{'label': col, 'value': col} for col in default_columns], value=default_columns[0]),
            html.Label("Y-axis:", style={'fontWeight': 'bold', 'marginTop': '15px', 'marginBottom': '5px'}),
            dcc.Dropdown(id=f'{prefix}-y-axis', options=[{'label': col, 'value': col} for col in default_columns], value=default_columns[1])
        ], style={'marginBottom': '15px','fontSize': '14px'})

        return clustering_dropdown, coordinates_dropdowns

    def generate_annotation_dropdown(anno_list):

        """Initial annotation dropdown with limited options."""
        return dcc.Dropdown(id=f'{prefix}-annotation-dropdown', 
        options=[{'label': label, 'value': label} for label in anno_list],
        placeholder="Search and select an annotation...", 
        value = anno_list[len(anno_list)//2],
        style={'marginBottom': '15px'})

    def generate_scatter_gene_selection(init_gene_list):
        """Initial gene selection dropdown with limited options."""
        return dcc.Dropdown(id=f'{prefix}-scatter-gene-selection', options=[{'label': label, 'value': label} for label in init_gene_list], 
        value = init_gene_list[0], placeholder="Search and select a gene...", style={'marginBottom': '15px'})

    scatter_transformation_selection = html.Div([
        dbc.RadioItems(
            id=f'{prefix}-scatter-log-or-zscore',
            options=[
                {'label': 'None', 'value':None},
                {'label': 'Log', 'value': 'log'}
            ],
            value='log',
            inline=True,
            style={'fontSize': '14px'} 
        )
    ])


    scatter_order_selection = html.Div([
        dbc.RadioItems(
            id=f'{prefix}-plot-order',
            options=[
                {'label': 'Max-1st', 'value': 'max'},  # None option with 'False' value
                {'label': 'Min-1st', 'value': 'min'},
                {'label': 'Original', 'value': 'original'},
                {'label': 'Random', 'value': 'random'},
            ],
            value='max',
            inline=True,
            style={'fontSize': '14px'}

        )
    ])

    colorscales = px.colors.named_colorscales()
    # Dropdown for color map selection
    color_map_dropdown = dcc.Dropdown(
        id=f"{prefix}-scatter-color-map-dropdown",
        options=[{"label": scale, "value": scale} for scale in colorscales],
        value="viridis",  # Default colorscale
        style={"marginBottom": "10px"},
        clearable = False
    )

    color_map_discrete_dropdown = dcc.Dropdown(
        id=f"{prefix}-discrete-color-map-dropdown",
        options=[{"label": name, "value": name} for name in palette_names],
        value=None,
        placeholder="Default color",
        style={"marginBottom": "10px"},
        clearable=True,
        className="custom-dropdown",

    )


    # Slider for marker size
    marker_size_slider = dcc.Slider(
        id=f'{prefix}-marker-size-slider',
        min=1,
        max=10,
        value=5,  # Default marker size
        marks = None,
        tooltip={"placement": "bottom", "always_visible": True},
        className="dbc-slider"
    )

    # Slider for opacity
    opacity_slider = dcc.Slider(
        id=f"{prefix}-opacity-slider",
        min=0.1,
        max=1.0,
        value=1,  # Default opacity
        marks = None,
        tooltip={"placement": "bottom", "always_visible": True},
        className="dbc-slider"
    )
    # toggle for scatter plot legend
    scatter_legend_toggle = dbc.RadioItems(
        id=f'{prefix}-scatter-legend-toggle',
        options=[
            {'label': 'on data', 'value': 'on data'},
            {'label': 'right', 'value': 'right'}
        ],
        value='right',
        inline=True,
        style={'fontSize': '14px'} 
    )
    # Toggle for axis show
    axis_toggle = dbc.RadioItems(
        id=f'{prefix}-axis-toggle',
        options=[
            {'label': 'Show', 'value': True},
            {'label': 'Hide', 'value': False}
        ],
        value=True,
        inline=True,
        style={'fontSize': '14px'}
    )

    graphic_control = html.Div(
        id=f"{prefix}-controls-container",
        children=[
            html.Div(
                [
                    html.Label("Plot order: ", className="control-label"),
                    scatter_order_selection,
                ],
                style={'marginBottom': '15px'}
            ),
            html.Div(
                [
                    html.Label("Continous ColorMap:",  className="control-label"),
                    color_map_dropdown,
                ],
                className="dbc",
                style={'marginBottom': '15px'}
            ),
            html.Div(
                [
                    html.Label("Discrete ColorMap:",  className="control-label"),
                    color_map_discrete_dropdown,
                ],
                className="dbc",
                style={'marginBottom': '15px'}
            ),
            html.Div(
                [
                    html.Label("Marker Size:",  className="control-label"),
                    marker_size_slider,
                ],
                style={'marginBottom': '15px'}
            ),
            html.Div(
                [
                    html.Label("Opacity:",  className="control-label"),
                    opacity_slider,
                ],
                style={'marginBottom': '15px'}
            ),
            html.Div(
                [
                    html.Label("Legend Location:",  className="control-label"),
                    scatter_legend_toggle,
                ],
                style={'marginBottom': '15px'}
            ),
            html.Div(
                [
                    html.Label("Axis:",  className="control-label"),
                    axis_toggle,
                ],
                style={'marginBottom': '15px'}
            ),
        ],
        style={'display': 'none'}  # hidden by default
    )

    # Get all obs columns (both discrete and continuous)
    # Include both metadata and a sample of genes for initial options
    anno_list = adata.obs.columns.tolist()
    # Add first 20 genes as initial options (will be searchable for more)
    sample_genes = adata.var_names[:20].tolist()
    anno_list.extend(sample_genes)

    clustering_dropdown, coordinates_dropdowns = create_control_components(adata)
    layout = html.Div([
        # Global metadata filter at the top
        create_global_metadata_filter(adata, prefix),
        
        # Add Store component to hold selected cells data
        dcc.Store(id=f'{prefix}-selected-cells-store'),
        
        # Add global metadata filter at the top
        create_global_metadata_filter(adata, prefix),
        
        dbc.Row([
            # Left column: Controls
            dbc.Col(
            html.Div(
                [
                    html.Div(
                        [
                            html.Label("Dimension Reduction:", className = "control-label"),
                            clustering_dropdown,
                        ],
                        className="dbc",
                        style={'marginBottom': '15px'}
                    ),
                    html.Div(
                        [
                            html.Div(coordinates_dropdowns, id=f'{prefix}-coordinates-dropdowns')
                        ],
                        className="dbc",
                        style={'marginBottom': '15px'}
                    ),
                    html.Div(
                        [
                            html.Label("Transformation:",  className = "control-label"),
                            scatter_transformation_selection,
                        ],
                        style={'marginBottom': '15px'}
                    ),
                    html.Button("More controls", id=f"{prefix}-toggle-button", n_clicks=0, style={'marginBottom': '10px','border':'1px solid','borderRadius': '5px'}),

                    graphic_control,
                ],
            ),
            xs=12, sm=12, md=4, lg=4, xl=2, 
            style={"borderRight": "1px solid #ddd", "padding": "10px"}
        ),
    # First annotation sencond gene scatter plot

    dbc.Col(
        html.Div(
            [
                html.Label("Select Annotation/Gene:", style={'fontWeight': 'bold', 'marginBottom': '5px'}),
                generate_annotation_dropdown(anno_list=anno_list),
                dcc.Loading(
                    id=f"{prefix}-loading-annotaion-scatter",
                    type="circle",
                    children=dcc.Graph(id=f'{prefix}-annotation-scatter', config=scatter_config),
                    style={"height": "100%"},
                ),
                # Add button below the scatter plot
                html.Div([
                    dbc.Row([
                        dbc.Col([
                            dbc.Button(
                                "Update Plots",
                                id=f"{prefix}-update-plots-button",
                                color="primary",
                                n_clicks=0,
                                style={'width': '100%'}
                            ),
                        ], width=8),
                        dbc.Col([
                            dbc.InputGroup([
                                dbc.DropdownMenu(
                                    [
                                        dbc.DropdownMenuItem("Cell IDs (.txt)", id=f"{prefix}-download-cellids"),
                                        dbc.DropdownMenuItem("Subset AnnData (.h5ad)", id=f"{prefix}-download-adata"),
                                    ],
                                    label="Download",
                                    color="secondary",
                                    id=f"{prefix}-download-menu",
                                    disabled=True
                                ),
                                dcc.Download(id=f"{prefix}-download-cells-data")
                            ], style={'width': '100%'})
                        ], width=4)
                    ], style={'marginTop': '10px'}),
                    html.Div(id=f"{prefix}-selection-status", style={'textAlign': 'center', 'marginTop': '5px'})
                ]),
            ],
            className="dbc",
            style={'marginBottom': '20px'}
        ),
        xs=12, sm=12, md=4, lg=4, xl=5 # Full width on small screens, half on larger screens
    ),
    dbc.Col(
        html.Div(
            [
                html.Label("Search Gene:", style={'fontWeight': 'bold', 'marginBottom': '5px'}),
                generate_scatter_gene_selection(init_gene_list=adata.var_names.to_list()[:10]),
                # Add toggle for co-expression mode
                dbc.RadioItems(
                    id=f'{prefix}-coexpression-toggle',
                    options=[
                        {'label': 'Single Gene', 'value': 'single'},
                        {'label': 'Co-expression', 'value': 'coexpression'}
                    ],
                    value='single',
                    inline=True,
                    style={'marginBottom': '10px', 'fontSize': '14px'}
                ),
                # Second gene selection (hidden by default)
                html.Div(
                    [
                        html.Label("Second Gene:", style={'fontWeight': 'bold', 'marginBottom': '5px'}),
                        dcc.Dropdown(
                            id=f'{prefix}-scatter-gene2-selection',
                            options=[{'label': label, 'value': label} for label in adata.var_names.to_list()[:10]],
                            value=adata.var_names.to_list()[1],
                            placeholder="Search and select second gene...",
                            style={'marginBottom': '10px'}
                        ),
                    ],
                    id=f'{prefix}-gene2-container',
                    style={'display': 'none'}
                ),
                # Threshold sliders 
                html.Div(
                    [
                        html.Label("Expression Thresholds:", style={'fontWeight': 'bold', 'marginBottom': '5px'}),
                        html.Div([
                            html.Label("Gene 1 Threshold:", style={'fontSize': '12px'}),
                            dcc.Slider(
                                id=f'{prefix}-gene1-threshold-slider',
                                min=0,
                                max=1,
                                value=0.5,
                                marks=None,
                                tooltip={"placement": "bottom", "always_visible": True},
                                className="dbc-slider"
                            ),
                        ], style={'marginBottom': '10px'}),
                        html.Div([
                            html.Label("Gene 2 Threshold:", style={'fontSize': '12px'}),
                            dcc.Slider(
                                id=f'{prefix}-gene2-threshold-slider',
                                min=0,
                                max=1,
                                value=0.5,
                                marks=None,
                                tooltip={"placement": "bottom", "always_visible": True},
                                className="dbc-slider"
                            ),
                        ], style={'marginBottom': '10px'}),
                    ],
                    id=f'{prefix}-threshold-container',
                    style={'display': 'none'}
                ),
                dcc.Loading(
                    id=f"{prefix}-loading-gene-scatter",
                    type="circle",
                    children=dcc.Graph(id=f'{prefix}-gene-scatter', config=gene_scatter_config),
                    style={"height": "100%"},
                ),
            ],
            className="dbc",
            style={'marginBottom': '20px','marginRight': '10px'}
        ),
        xs=12, sm=12, md=4, lg=4, xl=5  # Full width on small screens, half on larger screens
    ),
        ])
    ])

    return layout


<<<<<<< HEAD
# ============= Other Plots Functions =============

def filter_data(adata, annotation, selected_labels, selected_cells=None, global_filtered_cells=None):
    """Filter data based on annotation labels and/or selected cells and global filters"""
    
    # Start with global filter if available
    if global_filtered_cells is not None and len(global_filtered_cells) > 0:
        adata_base = adata[global_filtered_cells]
    else:
        adata_base = adata
    
    # Then apply specific selections
    if selected_cells is not None and len(selected_cells) > 0:
        # Use selected cells if available (intersect with global filter)
        if global_filtered_cells:
            # Find intersection of selected cells and global filtered cells
            intersection = list(set(selected_cells) & set(global_filtered_cells))
            adata_filtered = adata[intersection] if intersection else adata_base
        else:
            adata_filtered = adata[selected_cells]
    elif selected_labels and annotation:
        # Otherwise use label filtering on globally filtered data
        cell_indices = adata_base.obs[annotation].isin(selected_labels)
        adata_filtered = adata_base[cell_indices]
    else:
        adata_filtered = adata_base
=======
def filter_data(adata, annotation, selected_labels, selected_cells=None):
    if selected_cells is not None and len(selected_cells) > 0:
        try:
            adata_filtered = adata[selected_cells]
        except Exception as e:
            # Try converting to list in case it's a different format
            try:
                selected_cells_list = list(selected_cells)
                adata_filtered = adata[selected_cells_list]
            except:
                print(f"Error filtering with selected cells: {e}")
                adata_filtered = adata
    elif selected_labels and annotation:
        # Apply label filtering
        cell_indices = adata.obs[annotation].isin(selected_labels)
        adata_filtered = adata[cell_indices]
    else:
        # No filtering
        adata_filtered = adata
    
>>>>>>> 172e9008
    return adata_filtered


def generate_left_control(default_gene_markers, label_list, prefix):
    genes_selection = dcc.Dropdown(
        id=f'{prefix}-single-cell-genes-selection',
        options=[{'label': gene, 'value': gene} for gene in default_gene_markers],
        value=default_gene_markers,
        multi=True,
        style={'marginBottom': '15px', 'font-size': '12px'},
        className='custom-dropdown'
    )
    
    annotation_filter = dcc.Dropdown(
        id=f'{prefix}-single-cell-annotation-dropdown',
        options=[{'label': label, 'value': label} for label in label_list],
        value=label_list[len(label_list) // 2],
        style={'marginBottom': '15px'},
        clearable=False,
        className='custom-dropdown'
    )
    
    
    discrete_color_map_dropdown = dcc.Dropdown(
        id=f"{prefix}-discrete-color-map-dropdown",
        options=[{"label": name, "value": name} for name in palette_names],
        value=None,
        placeholder="Default color",
        style={"marginBottom": "15px"},
        clearable=True,
        className="custom-dropdown"
    )
    
    return html.Div([
        html.Label('Select Variables:', style={'fontWeight': 'bold', 'marginBottom': '5px'}),
        genes_selection,
        html.Label('Select Annotation:', style={'fontWeight': 'bold', 'marginBottom': '5px'}),
        annotation_filter,
<<<<<<< HEAD
        html.Label('Discrete ColorMap:', style={'fontWeight': 'bold', 'marginBottom': '5px'}),
        discrete_color_map_dropdown
=======
        html.Label('Select Labels:', style={'fontWeight': 'bold', 'marginBottom': '5px'}),
        label_list_selection,
>>>>>>> 172e9008
    ])


def generate_single_cell_tabs(adata, default_gene_markers, discrete_label_list, prefix):

    tabs = dcc.Tabs([
        dcc.Tab(label='Heatmap', value='heatmap-tab', children=[
            html.Div(generate_heatmap_layout(adata, prefix))
        ]),
        dcc.Tab(label='Violin Plot', value='violin-tab', children=[
            html.Div(generate_violin_layout(adata, default_gene_markers, discrete_label_list, prefix))
        ]),
        dcc.Tab(label='Dotplot', value='dotplot-tab', children=[
            html.Div(generate_dotplot_layout(prefix))
        ]),
        dcc.Tab(label='Stacked Bar', value='stacked-bar-tab', children=[
            html.Div(generate_stacked_bar_layout(discrete_label_list,prefix))
        ]),
        dcc.Tab(label='Pseudotime Plot', value='pseudotime-tab', children=[
            html.Div(generate_pseudotime_layout(prefix))
        ]),
    ], id=f'{prefix}-single-cell-tabs', value='dotplot-tab', className='custom-tabs')

    return dbc.Row([
        dbc.Col(
            generate_left_control(default_gene_markers, discrete_label_list, prefix),
            xs=12, sm=12, md=4, lg=4, xl=2
        ),
        dbc.Col(tabs, xs=12, sm=12, md=8, lg=8, xl=10)
    ], style={'marginBottom': '50px'})

# ============= Helper Functions =============

def is_continuous_annotation(adata, annotation, threshold=50):
    """Check if an annotation is continuous based on unique value count and data type."""
    if annotation not in adata.obs.columns:
        return False
    
    # Check data type
    dtype = adata.obs[annotation].dtype
    if dtype in ['float32', 'float64', 'int32', 'int64']:
        # Numeric type - check unique values
        n_unique = adata.obs[annotation].nunique()
        return n_unique >= threshold
    return False

def plot_categorical_embedding_with_fixed_colors(
    adata, adata_full, gene, embedding_key, color,
    x_axis=None, y_axis=None,
    color_map=None, marker_size=5, opacity=1,
    legend_show='on legend', axis_show=True
):
    """
    Wrapper around plot_categorical_embedding that ensures color consistency
    by using all categories from the full dataset for color mapping.
    """
    # Get all unique labels from the full dataset to ensure consistent colors
    all_unique_labels = sorted(adata_full.obs[color].unique())
    
    # Create color mapping for ALL categories (not just filtered ones)
    color_map = color_map or px.colors.qualitative.Plotly
    label_to_color_dict = {
        label: color_map[i % len(color_map)]
        for i, label in enumerate(all_unique_labels)
    }
    
    # Now call the original function with the fixed color mapping
    # We need to modify it to accept a dictionary instead of a list
    embedding_prefixes = {
        "X_umap": "UMAP", "X_pca": "PCA", "X_tsne": "t-SNE",
        "X_diffmap": "DiffMap", "X_phate": "PHATE", "X_draw_graph_fa": "FA"
    }
    on_data = legend_show == 'on data'

    # Prepare embedding coordinates
    embedding_data = adata.obsm[embedding_key]
    prefix = embedding_prefixes.get(embedding_key, embedding_key.upper())
    dims = [f"{prefix}{i+1}" for i in range(embedding_data.shape[1])]
    x_axis = x_axis or dims[0]
    y_axis = y_axis or (dims[1] if len(dims) > 1 else dims[0])

    # Prepare DataFrame
    df = pd.DataFrame(embedding_data, columns=dims)
    df[color] = adata.obs[color].values
    
    # Only extract gene expression if gene is provided
    if gene is not None and gene in adata.var_names:
        from guanaco.pages.single_cell.cellplotly.gene_extraction_utils import extract_gene_expression
        df[gene] = extract_gene_expression(adata, gene)

    # Get unique labels in the filtered data
    unique_labels_filtered = sorted(df[color].unique())

    fig = go.Figure()
    
    # First, add a grey background trace for all cells
    fig.add_trace(go.Scattergl(
        x=df[x_axis],
        y=df[y_axis],
        mode='markers',
        marker=dict(
            size=marker_size,
            color='lightgrey',
            opacity=opacity * 0.3,
        ),
        name='Background',
        hoverinfo='skip',
        showlegend=False,
        visible=True
    ))

    # Add one trace per category (only for categories present in filtered data)
    for label in unique_labels_filtered:
        mask = df[color] == label
        fig.add_trace(go.Scattergl(
            x=df.loc[mask, x_axis],
            y=df.loc[mask, y_axis],
            mode='markers',
            marker=dict(
                size=marker_size,
                color=label_to_color_dict[label],  # Use color from full dataset mapping
                opacity=opacity,
            ),
            name=str(label),
            customdata=df.loc[mask, color] if gene is None else np.stack([df.loc[mask, color], df.loc[mask, gene]], axis=-1),
            hoverinfo='skip',  # Disable hover
            showlegend=not on_data,
            legendgroup=str(label),
        ))

    # Add labels at cluster medians if requested
    if on_data:
        for label in unique_labels_filtered:
            mask = df[color] == label
            median_x = df.loc[mask, x_axis].median()
            median_y = df.loc[mask, y_axis].median()
            fig.add_annotation(
                x=median_x, y=median_y,
                text=f"<b>{label}</b>",
                showarrow=False,
                font=dict(size=12, color='black'),
                xanchor='center', yanchor='middle',
                opacity=0.9,
            )

    # Layout settings
    fig.update_layout(
        plot_bgcolor='white',
        paper_bgcolor='white',
        title=dict(text=f"<b>{color}</b>", x=0.5, y=0.95, xanchor='center', yanchor='bottom'),
        xaxis=dict(
            title=x_axis,
            showgrid=False, zeroline=False,
            scaleanchor='y', constrain='domain',
            tickfont=dict(color="rgba(0,0,0,0)" if not axis_show else "black")
        ),
        yaxis=dict(
            title=y_axis,
            showgrid=False, zeroline=False,
            constrain='domain',
            tickfont=dict(color="rgba(0,0,0,0)" if not axis_show else "black")
        ),
        legend=dict(
            orientation='v',
            itemsizing='constant',
            x=1.02, y=0.5,
            bgcolor='rgba(0,0,0,0)',
            itemclick='toggle',
            itemdoubleclick='toggleothers',
            font=dict(size=10)
        ) if not on_data else None,
        margin=dict(t=60, r=10, l=10, b=40)
    )

    fig.update_xaxes(showline=True, linewidth=2, linecolor='black')
    fig.update_yaxes(showline=True, linewidth=2, linecolor='black')

    return fig

def plot_continuous_annotation(
    adata, embedding_key, annotation, x_axis=None, y_axis=None,
    transformation=None, order=None, color_map='Viridis',
    marker_size=5, opacity=1, axis_show=True
):
    """
    Plot a continuous annotation (from obs) on a 2D embedding.
    Modified to work with obs columns instead of gene expression.
    """
    import numpy as np
    import pandas as pd
    
    embedding_prefixes = {
        'X_umap': 'UMAP', 'X_pca': 'PCA', 'X_tsne': 't-SNE',
        'X_diffmap': 'DiffMap', 'X_phate': 'PHATE', 'X_draw_graph_fa': 'FA'
    }
    embedding_prefix = embedding_prefixes.get(embedding_key, embedding_key.upper())
    embedding_data = adata.obsm[embedding_key]

    # Set column names for the embedding
    num_dimensions = embedding_data.shape[1]
    embedding_columns = [f'{embedding_prefix}{i + 1}' for i in range(num_dimensions)]
    embedding_df = pd.DataFrame(embedding_data, columns=embedding_columns)

    # Default x and y axis
    x_axis = x_axis or embedding_columns[0]
    y_axis = y_axis or (embedding_columns[1] if len(embedding_columns) > 1 else embedding_columns[0])

    # Extract annotation values (from obs instead of expression)
    annotation_values = adata.obs[annotation].values
    
    # Only apply transformations if explicitly requested and data is numeric
    # For annotation data, we usually want to see the raw values
    if transformation and annotation_values.dtype in ['float32', 'float64', 'int32', 'int64']:
        if transformation == 'log':
            # Handle negative values for log transformation
            min_val = annotation_values.min()
            if min_val <= 0:
                annotation_values = annotation_values - min_val + 1
            annotation_values = np.log1p(annotation_values)
        elif transformation == 'z_score':
            annotation_values = (annotation_values - np.mean(annotation_values)) / np.std(annotation_values)

    embedding_df[annotation] = annotation_values
    # Add cell indices for selection tracking
    embedding_df['_cell_idx'] = np.arange(len(embedding_df))

    # Sort order
    if order == 'max':
        embedding_df_sorted = embedding_df.sort_values(by=annotation)
    elif order == 'min':
        embedding_df_sorted = embedding_df.sort_values(by=annotation, ascending=False)
    elif order == 'random':
        embedding_df_sorted = embedding_df.sample(frac=1, random_state=315).reset_index(drop=True)
    else:
        embedding_df_sorted = embedding_df

    # Create scatter plot
    fig = go.Figure()
    fig.add_trace(go.Scattergl(
        x=embedding_df_sorted[x_axis],
        y=embedding_df_sorted[y_axis],
        mode='markers',
        marker=dict(
            color=embedding_df_sorted[annotation],
            colorscale=color_map,
            cmin=embedding_df_sorted[annotation].min(),
            cmax=embedding_df_sorted[annotation].max(),
            size=marker_size,
            opacity=opacity,
            colorbar=dict(
                title=f"{annotation}<br>{transformation if transformation else ''}",
                len=0.8
            )
        ),
        customdata=np.stack([embedding_df_sorted[annotation], embedding_df_sorted['_cell_idx']], axis=-1),  # Add customdata with cell index
        hoverinfo='skip',  # Disable hover
        selectedpoints=None,  # Enable selection
        selected=dict(marker=dict(opacity=1)),  # Keep selected points fully visible
        unselected=dict(marker=dict(opacity=0.2))  # Dim unselected points
    ))

    fig.update_layout(
        plot_bgcolor='white',
        paper_bgcolor='white',
        title=dict(
            text=f'<b>{annotation}</b>',
            x=0.5,
            y=0.95,
            xanchor='center',
            yanchor='bottom'
        ),
        xaxis=dict(
            title=x_axis,
            showgrid=False,
            zeroline=False,
            scaleanchor='y',
            constrain='domain'
        ),
        yaxis=dict(
            title=y_axis,
            showgrid=False,
            zeroline=False,
            constrain='domain'
        ),
        margin=dict(t=60, r=10, l=10, b=40)
    )

    fig.update_xaxes(
        showline=True, linewidth=2, linecolor='black',
        tickfont=dict(color='black' if axis_show else 'rgba(0,0,0,0)')
    )
    fig.update_yaxes(
        showline=True, linewidth=2, linecolor='black',
        tickfont=dict(color='black' if axis_show else 'rgba(0,0,0,0)')
    )

    return fig

# ============= Main Callback Functions =============

def single_cell_callbacks(app, adata, prefix):
    """Combined callback registration for both scatter and other plots"""
    
<<<<<<< HEAD
    # ===== Global Metadata Filter Callbacks =====
    
    # Toggle global filter panel
=======
    # ===== Global Filter Callbacks =====
    
>>>>>>> 172e9008
    @app.callback(
        [Output(f'{prefix}-global-filter-collapse', 'is_open'),
         Output(f'{prefix}-toggle-global-filter', 'children')],
        Input(f'{prefix}-toggle-global-filter', 'n_clicks'),
<<<<<<< HEAD
        State(f'{prefix}-global-filter-collapse', 'is_open')
    )
    def toggle_global_filter(n_clicks, is_open):
        if n_clicks:
            new_state = not is_open
            button_text = "▲ Hide Filters" if new_state else "▼ Show Filters"
            return new_state, button_text
        return is_open, "▼ Show Filters"
    
    # Update global filtered data (only when Apply Filter button is clicked)
    @app.callback(
        [Output(f'{prefix}-global-filtered-data', 'data'),
         Output(f'{prefix}-global-cell-count', 'children')],
        Input(f'{prefix}-apply-global-filter', 'n_clicks'),
        [State({'type': f'{prefix}-global-metadata-filter', 'column': ALL}, 'value'),
         State({'type': f'{prefix}-global-metadata-filter', 'column': ALL}, 'id')],
        prevent_initial_call=True
    )
    def update_global_filter(n_clicks, filter_values, filter_ids):
        if not n_clicks or not filter_values or not filter_ids:
            raise PreventUpdate
        
        # Build filter dictionary
        filters = {}
        for i, filter_id in enumerate(filter_ids):
            column = filter_id['column']
            values = filter_values[i] if filter_values[i] else []
            if values:  # Only apply non-empty filters
                filters[column] = values
        
        # Apply filters
        mask = pd.Series(True, index=adata.obs.index)
        for column, values in filters.items():
            if column in adata.obs.columns:
                column_mask = adata.obs[column].astype(str).isin(values)
                mask = mask & column_mask
        
        filtered_indices = adata.obs.index[mask].tolist()
        n_filtered = len(filtered_indices)
        
        return {
            'cell_indices': filtered_indices,
            'n_cells': n_filtered,
            'filters': filters
        }, f"{n_filtered:,}"
    
    # Filter preview (real-time preview without applying)
    @app.callback(
        Output(f'{prefix}-filter-preview', 'children'),
        Input({'type': f'{prefix}-global-metadata-filter', 'column': ALL}, 'value'),
        State({'type': f'{prefix}-global-metadata-filter', 'column': ALL}, 'id')
    )
    def preview_filter(filter_values, filter_ids):
        if not filter_values or not filter_ids:
            return ""
        
        # Build filter dictionary
        filters = {}
        for i, filter_id in enumerate(filter_ids):
            column = filter_id['column']
            values = filter_values[i] if filter_values[i] else []
            if values:  # Only count non-empty filters
                filters[column] = values
        
        if not filters:
            return ""
        
        # Calculate preview count
        mask = pd.Series(True, index=adata.obs.index)
        for column, values in filters.items():
            if column in adata.obs.columns:
                column_mask = adata.obs[column].astype(str).isin(values)
                mask = mask & column_mask
        
        n_preview = mask.sum()
        
        if n_preview == adata.n_obs:
            return ""  # No filtering needed
        else:
            return f"Preview: {n_preview:,} cells → Click 'Apply Filter' to update plots"
    
    # Quick action buttons
    @app.callback(
        Output({'type': f'{prefix}-global-metadata-filter', 'column': ALL}, 'value'),
        [Input(f'{prefix}-select-all-filters', 'n_clicks'),
         Input(f'{prefix}-clear-all-filters', 'n_clicks'),
         Input(f'{prefix}-reset-all-filters', 'n_clicks')],
        State({'type': f'{prefix}-global-metadata-filter', 'column': ALL}, 'options'),
        prevent_initial_call=True
    )
    def handle_quick_actions(select_all, clear_all, reset_all, all_options):
        ctx = callback_context
        if not ctx.triggered:
            raise PreventUpdate
        
        button_id = ctx.triggered[0]['prop_id'].split('.')[0]
        
        if f'{prefix}-select-all-filters' in button_id:
            # Select all options for each filter
            return [[opt['value'] for opt in opts] for opts in all_options]
        elif f'{prefix}-clear-all-filters' in button_id:
            # Clear all selections
            return [[] for _ in all_options]
        elif f'{prefix}-reset-all-filters' in button_id:
            # Reset to default (all selected)
            return [[opt['value'] for opt in opts] for opts in all_options]
        
        raise PreventUpdate
=======
        State(f'{prefix}-global-filter-collapse', 'is_open'),
        prevent_initial_call=True
    )
    def toggle_global_filter(n_clicks, is_open):
        if is_open:
            return False, "▼ Show Filters"
        else:
            return True, "▲ Hide Filters"
    
    @app.callback(
        [Output({'type': f'{prefix}-global-metadata-filter', 'column': ALL}, 'value'),
         Output(f'{prefix}-filter-preview', 'children')],
        [Input(f'{prefix}-select-all-filters', 'n_clicks'),
         Input(f'{prefix}-clear-all-filters', 'n_clicks'),
         Input({'type': f'{prefix}-global-metadata-filter', 'column': ALL}, 'value')],
        [State({'type': f'{prefix}-global-metadata-filter', 'column': ALL}, 'options'),
         State({'type': f'{prefix}-global-metadata-filter', 'column': ALL}, 'id')],
        prevent_initial_call=True
    )
    def update_all_filters_and_preview(select_clicks, clear_clicks, current_values, all_options, all_ids):
        ctx = callback_context
        if not ctx.triggered:
            raise PreventUpdate
        
        trigger_id = ctx.triggered[0]['prop_id'].split('.')[0]
        
        values = []
        
        if f'{prefix}-select-all-filters' in trigger_id:
            # Select all values for each filter
            for options in all_options:
                if options:
                    values.append([opt['value'] for opt in options])
                else:
                    values.append([])
        elif f'{prefix}-clear-all-filters' in trigger_id:
            # Clear all filters
            values = [[] for _ in all_options]
        else:
            # Use current values for real-time preview
            values = current_values or []
        
        # Calculate preview cell count in real-time
        if values and all_ids:
            mask = pd.Series(True, index=adata.obs.index)
            
            # Apply each filter
            for i, (filter_values, filter_id) in enumerate(zip(values, all_ids)):
                if filter_values:  # Only apply if values are selected
                    column = filter_id['column']
                    col_mask = adata.obs[column].astype(str).isin(filter_values)
                    mask = mask & col_mask
            
            # Get preview count
            preview_count = mask.sum()
            percentage = (preview_count / adata.n_obs) * 100
            preview_text = f"Preview: {preview_count:,} cells will be selected"
        else:
            preview_text = ""
        
        return values, preview_text
    
    @app.callback(
        [Output(f'{prefix}-global-filtered-data', 'data'),
         Output(f'{prefix}-global-cell-count', 'children'),
         Output(f'{prefix}-filter-preview', 'children', allow_duplicate=True)],
        Input(f'{prefix}-apply-global-filter', 'n_clicks'),
        [State({'type': f'{prefix}-global-metadata-filter', 'column': ALL}, 'value'),
         State({'type': f'{prefix}-global-metadata-filter', 'column': ALL}, 'id')],
        prevent_initial_call=True
    )
    def apply_global_filter(n_clicks, filter_values, filter_ids):
        if not n_clicks:
            raise PreventUpdate
        
        # Start with all cells
        mask = pd.Series(True, index=adata.obs.index)
        
        # Apply each filter
        for i, (values, filter_id) in enumerate(zip(filter_values, filter_ids)):
            if values:  # Only apply if values are selected
                column = filter_id['column']
                col_mask = adata.obs[column].astype(str).isin(values)
                mask = mask & col_mask
        
        # Get filtered cell indices
        filtered_indices = adata.obs.index[mask].tolist()
        n_filtered = len(filtered_indices)
        
        # Simple status message without "Filtered by:" details
        percentage = (n_filtered / adata.n_obs) * 100
        preview_text = f"Applied: {n_filtered:,} cells selected"
        
        # Update cell count display
        cell_count_text = f"{n_filtered:,}"
        
        return {
            'cell_indices': filtered_indices,
            'n_cells': n_filtered
        }, cell_count_text, preview_text
>>>>>>> 172e9008
    
    # ===== Scatter Plot Callbacks =====
    
    @app.callback(
        Output(f"{prefix}-controls-container", "style"),
        Output(f"{prefix}-toggle-button", "children"),
        Input(f"{prefix}-toggle-button", "n_clicks"),
        prevent_initial_call=True
    )
    def toggle_controls(n_clicks):
        if n_clicks % 2 == 1:
            return {'display': 'block'}, "Hide controls"
        else:
            return {'display': 'none'}, "More controls"
    
    @app.callback(
    [Output(f'{prefix}-coordinates-dropdowns', 'children'),
    Output(f'{prefix}-x-axis', 'value'),
    Output(f'{prefix}-y-axis', 'value')],
    Input(f'{prefix}-clustering-dropdown', 'value')
    )
    def update_coordinates_dropdowns(selected_clustering):
        _, embedding_columns, _, _ = initialize_scatter_components(adata)
        selected_columns = embedding_columns[selected_clustering]
        options = [{'label': col, 'value': col} for col in selected_columns]
        x_value = selected_columns[0]
        y_value = selected_columns[1] if len(selected_columns) > 1 else selected_columns[0]
        
        return (
            html.Div([
                html.Div([
                    html.Label("X-axis:"),
                    dcc.Dropdown(id=f'{prefix}-x-axis', options=options, value=x_value, clearable=False,style={'fontSize': '14px'})
                ], style={'flex': '1', 'paddingRight': '10px'}),
                
                html.Div([
                    html.Label("Y-axis:"),
                    dcc.Dropdown(id=f'{prefix}-y-axis', options=options, value=y_value,clearable=False,style={'fontSize': '14px'})
                ], style={'flex': '1', 'paddingLeft': '10px'})
            ], style={'display': 'flex', 'marginBottom': '15px'}),
            x_value,
            y_value
        )
    
    @app.callback(
        Output(f'{prefix}-annotation-dropdown', 'options'),
        Input(f'{prefix}-annotation-dropdown', 'search_value')
    )
    def update_annotation_dropdown(search_value):
        if not search_value:
            raise exceptions.PreventUpdate
        
        # Include both metadata and genes
        label_list = adata.obs.keys().to_list()
        gene_list = adata.var_names.to_list()
        
        # Search in metadata first, then genes
        matching_labels = [label for label in label_list if search_value.lower() in label.lower()]
        matching_genes = [gene for gene in gene_list if search_value.lower() in gene.lower()]
        
        # Combine results with metadata first, then genes (limited to 10 total)
        all_matches = matching_labels + matching_genes
        return [{'label': item, 'value': item} for item in all_matches[:10]]
    
    @app.callback(
        Output(f'{prefix}-scatter-gene-selection', 'options'),
        Input(f'{prefix}-scatter-gene-selection', 'search_value')
    )
    def update_scatter_gene_selection(search_value):
        if not search_value:
            raise exceptions.PreventUpdate
        gene_list = adata.var_names.to_list()
        matching_genes = [gene for gene in gene_list if search_value.lower() in gene.lower()]
        return [{'label': gene, 'value': gene} for gene in matching_genes[:20]]
    
    @app.callback(
        Output(f'{prefix}-scatter-gene2-selection', 'options'),
        Input(f'{prefix}-scatter-gene2-selection', 'search_value')
    )
    def update_scatter_gene2_selection(search_value):
        if not search_value:
            raise exceptions.PreventUpdate
        gene_list = adata.var_names.to_list()
        matching_genes = [gene for gene in gene_list if search_value.lower() in gene.lower()]
        return [{'label': gene, 'value': gene} for gene in matching_genes[:20]]
    
    @app.callback(
        [Output(f'{prefix}-gene2-container', 'style'),
         Output(f'{prefix}-threshold-container', 'style')],
        Input(f'{prefix}-coexpression-toggle', 'value')
    )
    def toggle_coexpression_controls(mode):
        if mode == 'coexpression':
            return {'display': 'block'}, {'display': 'block'}
        else:
            return {'display': 'none'}, {'display': 'none'}
    
    @app.callback(
        Output(f'{prefix}-annotation-scatter', 'figure'),
        [Input(f'{prefix}-clustering-dropdown', 'value'),
         Input(f'{prefix}-x-axis', 'value'),
         Input(f'{prefix}-y-axis', 'value'),
         Input(f'{prefix}-annotation-dropdown', 'value'),
         Input(f'{prefix}-marker-size-slider', 'value'),
         Input(f'{prefix}-opacity-slider', 'value'),
         Input(f'{prefix}-scatter-legend-toggle', 'value'),
         Input(f'{prefix}-axis-toggle', 'value'),
         Input(f'{prefix}-discrete-color-map-dropdown', 'value'),
         Input(f'{prefix}-scatter-log-or-zscore', 'value'),  # Add for continuous transformations
         Input(f'{prefix}-plot-order', 'value'),  # Add for continuous ordering
         Input(f'{prefix}-scatter-color-map-dropdown', 'value'),  # Add for continuous color maps
<<<<<<< HEAD
         Input(f'{prefix}-global-filtered-data', 'data'),
=======
         Input(f'{prefix}-global-filtered-data', 'data'),  # Add global filtered data
>>>>>>> 172e9008
         ]
    )
    def update_annotation_scatter(clustering_method, x_axis, y_axis, annotation, 
                                marker_size, opacity, legend_show, axis_show, 
<<<<<<< HEAD
                                discrete_color_map, transformation, order, continuous_color_map, global_filtered_data):
        if not annotation:
            raise exceptions.PreventUpdate
        
        # Apply global filter only once at start - maximum speed priority
        if global_filtered_data and global_filtered_data.get('cell_indices'):
            filtered_adata = adata[global_filtered_data['cell_indices']]
        else:
            filtered_adata = adata
        
        # Check if annotation is continuous or discrete
        if is_continuous_annotation(filtered_adata, annotation):
            # Use continuous plotting
            color_map = continuous_color_map or 'Viridis'
            
            fig = plot_continuous_annotation(
                adata=filtered_adata,
=======
                                discrete_color_map, transformation, order, continuous_color_map, filtered_data):
        if not annotation:
            raise exceptions.PreventUpdate
        
        # Only use filtered data if filter has actually been applied (not default state)
        if (filtered_data and 
            filtered_data.get('cell_indices') is not None and 
            filtered_data.get('n_cells', adata.n_obs) < adata.n_obs):
            plot_adata = adata[filtered_data['cell_indices']]
        else:
            plot_adata = adata
        
        # Check if annotation is a gene or metadata
        if annotation in adata.var_names:
            # This is a gene - use continuous gene plotting
            color_map = continuous_color_map or 'Viridis'
            
            fig = plot_continuous_embedding(
                adata=plot_adata,
                embedding_key=clustering_method,
                color=annotation,
                x_axis=x_axis,
                y_axis=y_axis,
                transformation=transformation,
                order=order,
                color_map=color_map,
                marker_size=marker_size,
                opacity=opacity,
                axis_show=axis_show,
            )
        elif is_continuous_annotation(adata, annotation):
            # Use continuous annotation plotting
            color_map = continuous_color_map or 'Viridis'
            
            fig = plot_continuous_annotation(
                adata=plot_adata,
>>>>>>> 172e9008
                embedding_key=clustering_method,
                annotation=annotation,
                x_axis=x_axis,
                y_axis=y_axis,
                transformation=None,  # Disable transformation for annotation data
                order=order,
                color_map=color_map,
                marker_size=marker_size,
                opacity=opacity,
                axis_show=axis_show,
            )
        else:
            # Use categorical plotting
            if discrete_color_map is None:
                color_map = color_config
            else:
                color_map = palette_json["color_palettes"][discrete_color_map]
            
<<<<<<< HEAD
            fig = plot_categorical_embedding(
                adata=filtered_adata,
=======
            # IMPORTANT: Create a modified version of plot_categorical_embedding call
            # that ensures color consistency by using ALL categories from original data
            fig = plot_categorical_embedding_with_fixed_colors(
                adata=plot_adata,
                adata_full=adata,  # Pass full adata for color reference
>>>>>>> 172e9008
                gene=None,  # Don't pass gene to avoid unnecessary computation
                embedding_key=clustering_method,
                color=annotation,
                x_axis=x_axis,
                y_axis=y_axis,
                color_map=color_map,
                marker_size=marker_size,
                opacity=opacity,
                legend_show=legend_show,
                axis_show=axis_show,
            )
        
        # Enable selection mode and set height to match CSS
        fig.update_layout(
            dragmode='pan',  # Changed from 'select' to 'pan' as default
            height=450,
            margin=dict(t=60, b=40, l=40, r=40),  # Increased top margin for title space
            # Fix aspect ratio to prevent distortion
            xaxis=dict(
                scaleanchor='y',
                scaleratio=1,
                constrain='domain'
            ),
            yaxis=dict(
                constrain='domain'
            )
        )
        
        return fig
    
    
    @app.callback(
        Output(f'{prefix}-gene-scatter', 'figure'),
        [Input(f'{prefix}-scatter-gene-selection', 'value'),
         Input(f'{prefix}-clustering-dropdown', 'value'),
         Input(f'{prefix}-x-axis', 'value'),
         Input(f'{prefix}-y-axis', 'value'),
         Input(f'{prefix}-scatter-log-or-zscore', 'value'),
         Input(f'{prefix}-plot-order', 'value'),
         Input(f'{prefix}-scatter-color-map-dropdown', 'value'),
         Input(f'{prefix}-marker-size-slider', 'value'),
         Input(f'{prefix}-opacity-slider', 'value'),
         Input(f'{prefix}-axis-toggle', 'value'),
         Input(f'{prefix}-coexpression-toggle', 'value'),
         Input(f'{prefix}-scatter-gene2-selection', 'value'),
         Input(f'{prefix}-gene1-threshold-slider', 'value'),
         Input(f'{prefix}-gene2-threshold-slider', 'value'),
         Input(f'{prefix}-scatter-legend-toggle', 'value'),
<<<<<<< HEAD
         Input(f'{prefix}-global-filtered-data', 'data'),
         ]
    )
    def update_gene_scatter(gene_name, clustering, x_axis, y_axis, transformation, order, 
                           color_map, marker_size, opacity, axis_show,
                           coexpression_mode, gene2_name, threshold1, threshold2, legend_show, global_filtered_data):
        if not gene_name:
            raise exceptions.PreventUpdate
        
        # Apply global filter only (no selected cells filter for gene scatter)
        if global_filtered_data and global_filtered_data.get('cell_indices'):
            filtered_adata = adata[global_filtered_data['cell_indices']]
        else:
            filtered_adata = adata
=======
         Input(f'{prefix}-global-filtered-data', 'data'),  # Add global filtered data
         ]
    )
    def update_gene_scatter(gene_name, annotation, clustering, x_axis, y_axis, transformation, order, 
                           color_map, marker_size, opacity, annotation_relayout, axis_show,
                           coexpression_mode, gene2_name, threshold1, threshold2, legend_show, filtered_data):
        if not gene_name:
            raise exceptions.PreventUpdate
        
        # Only use filtered data if filter has actually been applied (not default state)
        if (filtered_data and 
            filtered_data.get('cell_indices') is not None and 
            filtered_data.get('n_cells', adata.n_obs) < adata.n_obs):
            plot_adata = adata[filtered_data['cell_indices']]
        else:
            plot_adata = adata
>>>>>>> 172e9008
        
        if coexpression_mode == 'coexpression' and gene2_name:
            # Use co-expression visualization
            fig = plot_coexpression_embedding(
<<<<<<< HEAD
                adata=filtered_adata,
=======
                adata=plot_adata,
>>>>>>> 172e9008
                embedding_key=clustering,
                gene1=gene_name,
                gene2=gene2_name,
                x_axis=x_axis,
                y_axis=y_axis,
                threshold1=threshold1,
                threshold2=threshold2,
                transformation=transformation,
                color_map=None,  # Use default colors for co-expression
                marker_size=marker_size,
                opacity=opacity,
                legend_show=legend_show,
                axis_show=axis_show,
            )
        else:
            # Use single gene visualization
            fig = plot_continuous_embedding(
<<<<<<< HEAD
                adata=filtered_adata,
=======
                adata=plot_adata,
>>>>>>> 172e9008
                embedding_key=clustering,
                color=gene_name,
                x_axis=x_axis,
                y_axis=y_axis,
                transformation=transformation,
                order=order,
                color_map=color_map or 'Viridis',
                marker_size=marker_size,
                opacity=opacity,
                annotation=None,
                axis_show=axis_show,
            )
        
        # Always fix aspect ratio first
        fig.update_layout(
            height=450,
            margin=dict(t=60, b=40, l=40, r=40),  # Consistent margins with annotation scatter
            xaxis=dict(
                scaleanchor='y',
                scaleratio=1,
                constrain='domain'
            ),
            yaxis=dict(
                constrain='domain'
            )
        )
            
        return fig
    
    # ===== Threshold Slider Update Callback =====
    @app.callback(
        [Output(f'{prefix}-gene1-threshold-slider', 'min'),
         Output(f'{prefix}-gene1-threshold-slider', 'max'),
         Output(f'{prefix}-gene1-threshold-slider', 'value'),
         Output(f'{prefix}-gene2-threshold-slider', 'min'),
         Output(f'{prefix}-gene2-threshold-slider', 'max'),
         Output(f'{prefix}-gene2-threshold-slider', 'value')],
        [Input(f'{prefix}-scatter-gene-selection', 'value'),
         Input(f'{prefix}-scatter-gene2-selection', 'value'),
         Input(f'{prefix}-scatter-log-or-zscore', 'value'),
         Input(f'{prefix}-global-filtered-data', 'data')],
    )
    def update_threshold_ranges(gene1, gene2, transformation, filtered_data):
        """Update threshold slider ranges based on gene expression min/max values"""
        # Get the appropriate dataset
        if (filtered_data and 
            filtered_data.get('cell_indices') is not None and 
            filtered_data.get('n_cells', adata.n_obs) < adata.n_obs):
            plot_adata = adata[filtered_data['cell_indices']]
        else:
            plot_adata = adata
        
        # Default values for sliders (0-1 range)
        default_min, default_max, default_value = 0, 1, 0.5
        
        # Calculate ranges for gene1
        if gene1 and gene1 in plot_adata.var_names:
            from guanaco.pages.single_cell.cellplotly.gene_extraction_utils import extract_gene_expression, apply_transformation
            gene1_expr = extract_gene_expression(plot_adata, gene1)
            
            # Apply transformation if specified
            if transformation:
                gene1_expr = apply_transformation(gene1_expr, transformation, copy=True)
            
            # Check if gene is expressed
            if gene1_expr.max() > gene1_expr.min():
                gene1_min = float(gene1_expr.min())
                gene1_max = float(gene1_expr.max())
                gene1_value = (gene1_min + gene1_max) / 2
            else:
                # Gene not expressed, use default range
                gene1_min, gene1_max, gene1_value = default_min, default_max, default_value
        else:
            gene1_min, gene1_max, gene1_value = default_min, default_max, default_value
        
        # Calculate ranges for gene2
        if gene2 and gene2 in plot_adata.var_names:
            from guanaco.pages.single_cell.cellplotly.gene_extraction_utils import extract_gene_expression, apply_transformation
            gene2_expr = extract_gene_expression(plot_adata, gene2)
            
            # Apply transformation if specified
            if transformation:
                gene2_expr = apply_transformation(gene2_expr, transformation, copy=True)
            
            # Check if gene is expressed
            if gene2_expr.max() > gene2_expr.min():
                gene2_min = float(gene2_expr.min())
                gene2_max = float(gene2_expr.max())
                gene2_value = (gene2_min + gene2_max) / 2
            else:
                # Gene not expressed, use default range
                gene2_min, gene2_max, gene2_value = default_min, default_max, default_value
        else:
            gene2_min, gene2_max, gene2_value = default_min, default_max, default_value
        
        return gene1_min, gene1_max, gene1_value, gene2_min, gene2_max, gene2_value
    
    # ===== Cell Selection Callback =====
    @app.callback(
        Output(f'{prefix}-selected-cells-store', 'data'),
        Output(f'{prefix}-selection-status', 'children'),
        [Input(f'{prefix}-update-plots-button', 'n_clicks')],
        [State(f'{prefix}-annotation-scatter', 'selectedData'),
         State(f'{prefix}-annotation-dropdown', 'value'),
         State(f'{prefix}-global-filtered-data', 'data')],  # Add global filtered data
        prevent_initial_call=True
    )
    def store_selected_cells(n_clicks, selected_data, current_annotation, filtered_data):
        """Store indices of selected cells from annotation scatter plot when button is clicked"""
        if n_clicks == 0:
            return None, ""
        
        # Get the same filtered data that the scatter plot is using
        if (filtered_data and 
            filtered_data.get('cell_indices') is not None and 
            filtered_data.get('n_cells', adata.n_obs) < adata.n_obs):
            plot_adata = adata[filtered_data['cell_indices']]
        else:
            plot_adata = adata
        
        # If no selection made, return all cells from the scatter plot
        if not selected_data or not selected_data.get('points'):
            all_indices = plot_adata.obs.index.tolist()
            n_cells = len(all_indices)
            status_msg = dbc.Alert(
                f"✓ All {n_cells} cells from scatter plot selected. Other plots updated.",
                color="info",
                dismissable=True,
                duration=4000
            )
            return all_indices, status_msg
        
        # Extract cell indices from selected points
        selected_points = selected_data['points']
        
        # Get the actual cell indices
        selected_indices = []
        
        # Check if this is continuous data (including genes) or categorical data
        if current_annotation in adata.var_names or is_continuous_annotation(plot_adata, current_annotation):
            # For continuous data and genes - use customdata for cell indices
            for point in selected_points:
                if 'customdata' in point:
                    customdata = point['customdata']
                    # Handle both single values and arrays
                    if isinstance(customdata, (list, tuple)) and len(customdata) > 1:
                        # The second element in customdata is the cell index (for genes with annotation data)
                        cell_idx = int(customdata[1])
                    else:
                        # Single value customdata contains the cell index directly
                        cell_idx = int(customdata)
                    selected_indices.append(plot_adata.obs.index[cell_idx])
                else:
                    # Fallback to point number if customdata is not available
                    point_number = point.get('pointNumber', 0)
                    selected_indices.append(plot_adata.obs.index[point_number])
        else:
            # For categorical data - use customdata with category names to find cells
            for point in selected_points:
                curve_number = point.get('curveNumber', 0)
                point_number = point.get('pointNumber', 0)
                
                # Skip the background trace (curve_number 0 is the grey background)
                if curve_number == 0:
                    continue
                
                if 'customdata' in point:
                    # Get category from customdata
                    customdata = point['customdata']
                    if isinstance(customdata, (list, tuple)):
                        category = customdata[0]  # Category is first element
                    else:
                        category = customdata
                    
                    # Find all cells with this category
                    category_mask = plot_adata.obs[current_annotation] == category
                    category_indices = plot_adata.obs.index[category_mask].tolist()
                    
                    # The point_number is the index within this category
                    if point_number < len(category_indices):
                        selected_indices.append(category_indices[point_number])
                else:
                    # Fallback to original logic
                    unique_categories = sorted(plot_adata.obs[current_annotation].unique())
                    category_index = curve_number - 1
                    
                    if category_index >= 0 and category_index < len(unique_categories):
                        selected_category = unique_categories[category_index]
                        category_mask = plot_adata.obs[current_annotation] == selected_category
                        category_indices = plot_adata.obs.index[category_mask].tolist()
                        
                        if point_number < len(category_indices):
                            selected_indices.append(category_indices[point_number])
        
        if selected_indices:
            n_selected = len(selected_indices)
            status_msg = dbc.Alert(
                f"✓ {n_selected} cells selected from {current_annotation}. Other plots updated.",
                color="success",
                dismissable=True,
                duration=4000
            )
            
            return selected_indices, status_msg
        else:
            return None, ""
    
    # Enable/disable download menu based on selected cells
    @app.callback(
        Output(f'{prefix}-download-menu', 'disabled'),
        [Input(f'{prefix}-selected-cells-store', 'data')]
    )
    def toggle_download_menu(selected_cells):
        """Enable download menu when cells are selected"""
        return not bool(selected_cells)
    
    # Handle cell data download
    @app.callback(
        Output(f'{prefix}-download-cells-data', 'data'),
        [Input(f'{prefix}-download-cellids', 'n_clicks'),
         Input(f'{prefix}-download-adata', 'n_clicks')],
        [State(f'{prefix}-selected-cells-store', 'data')],
        prevent_initial_call=True
    )
    def download_selected_cells(n_clicks_txt, n_clicks_h5ad, selected_cells):
        """Download selected cell IDs or subset AnnData"""
        ctx = callback_context
        if not ctx.triggered or not selected_cells:
            raise PreventUpdate
        
        # Determine which button was clicked
        button_id = ctx.triggered[0]['prop_id'].split('.')[0]
        
        if f'{prefix}-download-cellids' in button_id:
            # Download cell IDs as text file
            content = "\n".join(selected_cells)
            return dict(
                content=content,
                filename="selected_cells.txt"
            )
        elif f'{prefix}-download-adata' in button_id:
            # Download subset AnnData as h5ad
            import tempfile
            import os
            
            # Create subset AnnData
            subset_adata = adata[selected_cells].copy()
            
            # Save to temporary file
            with tempfile.NamedTemporaryFile(suffix='.h5ad', delete=False) as tmp:
                subset_adata.write_h5ad(tmp.name)
                tmp_path = tmp.name
            
            # Read the file content
            with open(tmp_path, 'rb') as f:
                content = f.read()
            
            # Clean up temp file
            os.unlink(tmp_path)
            
            # Return as downloadable h5ad file
            import base64
            return dict(
                content=base64.b64encode(content).decode(),
                filename=f"subset_{len(selected_cells)}_cells.h5ad",
                base64=True
            )
        
        raise PreventUpdate
    
    # ===== Other Plots Callbacks =====
    
    @app.callback(
        Output(f'{prefix}-violin2-group-selection', 'options'),
        Output(f'{prefix}-violin2-group-selection', 'value'),
        [Input(f'{prefix}-meta1-selection', 'value'),
         Input(f'{prefix}-selected-cells-store', 'data')]
    )
    def update_group_labels(selected_column, selected_cells):
        # Filter adata if cells are selected
        if selected_cells:
            filtered_adata = adata[selected_cells]
            unique_labels = sorted(filtered_adata.obs[selected_column].dropna().unique(), key=str)
        else:
            unique_labels = sorted(adata.obs[selected_column].dropna().unique(), key=str)
        
        options = [{'label': str(label), 'value': str(label)} for label in unique_labels]
        values = [str(label) for label in unique_labels]
        return options, values
    
    @app.callback(
        Output(f'{prefix}-single-cell-genes-selection', 'options'),
        Input(f'{prefix}-single-cell-genes-selection', 'search_value'),
        State(f'{prefix}-single-cell-genes-selection', 'value')
    )
    def update_genes_dropdown(search_value, value):
        if not search_value:
            raise PreventUpdate
        label_list = adata.var_names.to_list()
        matching_labels = [label for label in label_list if search_value.lower() in label.lower()]
        selected_labels = value if value else []
        all_labels = list(set(selected_labels + matching_labels[:10]))
        return [{'label': label, 'value': label} for label in all_labels]
    
    
    @app.callback(
        Output(f'{prefix}-heatmap', 'figure'),
        [Input(f'{prefix}-single-cell-genes-selection', 'value'),
         Input(f'{prefix}-single-cell-annotation-dropdown', 'value'),
         Input(f'{prefix}-heatmap-transformation', 'value'),
         Input(f'{prefix}-heatmap-colorscale-dropdown', 'value'),
         Input(f'{prefix}-heatmap-label-dropdown', 'value'),
         Input(f'{prefix}-discrete-color-map-dropdown', 'value'),
         Input(f'{prefix}-selected-cells-store', 'data'),
         Input(f'{prefix}-single-cell-tabs', 'value')],
<<<<<<< HEAD
        [State(f'{prefix}-heatmap', 'figure'),  # Keep current figure as state
         State(f'{prefix}-global-filtered-data', 'data')]  # Global filter as State for lazy loading
=======
        [State(f'{prefix}-heatmap', 'figure')]  # Keep current figure as state
>>>>>>> 172e9008
    )
    def update_heatmap(selected_genes, selected_annotation, transformation, heatmap_color, secondary_annotation, discrete_color_map, selected_cells, active_tab, current_figure, global_filtered_data):
        # Lazy loading: only update if this tab is active
        if active_tab != 'heatmap-tab':
            # Return the current figure if it exists, otherwise prevent update
            if current_figure:
                return current_figure
            else:
                raise PreventUpdate
        
        # Check if only tab changed (not other inputs) AND we already have a figure
        ctx = callback_context
        if current_figure and ctx.triggered and len(ctx.triggered) == 1:
            trigger_id = ctx.triggered[0]['prop_id'].split('.')[0]
            if trigger_id.endswith('-single-cell-tabs'):
                # Just tab switch and we have a cached figure, return it
                return current_figure
        
<<<<<<< HEAD
        # Validate inputs
        if not selected_genes or not selected_annotation:
            fig = go.Figure()
            fig.add_annotation(
                text="Please select genes and annotation to display plot",
                x=0.5, y=0.5, xref="paper", yref="paper",
                showarrow=False, font=dict(size=16, color="gray")
            )
            return fig
        
        # Use optimized filter_data function with global filtering
        global_cells = global_filtered_data.get('cell_indices') if global_filtered_data else None
        filtered_adata = filter_data(adata, selected_annotation, None, selected_cells, global_cells)
=======
        # When cells are selected, selected_labels will be auto-updated to match
        filtered_adata = filter_data(adata, selected_annotation, selected_labels, selected_cells)
>>>>>>> 172e9008
        
        # Use heatmap2 if secondary annotation is different from primary annotation and not "None"
        if secondary_annotation and secondary_annotation != 'None' and secondary_annotation != selected_annotation:
            # Create color maps for consistent coloring
            unique_labels1 = sorted(adata.obs[selected_annotation].unique())
            unique_labels2 = sorted(adata.obs[secondary_annotation].unique())
            
            # Use discrete color map if selected, otherwise use default
            if discrete_color_map:
                discrete_palette = palette_json["color_palettes"][discrete_color_map]
                groupby1_label_color_map = {
                    label: discrete_palette[i % len(discrete_palette)] for i, label in enumerate(unique_labels1)
                }
                groupby2_label_color_map = {
                    label: discrete_palette[i % len(discrete_palette)] for i, label in enumerate(unique_labels2)
                }
            else:
                from guanaco.data_loader import color_config
                groupby1_label_color_map = {
                    label: color_config[i % len(color_config)] for i, label in enumerate(unique_labels1)
                }
                groupby2_label_color_map = {
                    label: color_config[i % len(color_config)] for i, label in enumerate(unique_labels2)
                }
            
            # Get labels from filtered data
            all_labels = sorted(filtered_adata.obs[selected_annotation].unique().tolist())
            
            return plot_heatmap2(
                adata=filtered_adata,
                genes=selected_genes,
                groupby1=selected_annotation,
                groupby2=secondary_annotation,
                labels=all_labels,  # Use all labels from filtered data
                log=(transformation == 'log'),
                z_score=(transformation == 'zscore'),
                boundary=1,
                color_map=heatmap_color,
                groupby1_label_color_map=groupby1_label_color_map,
                groupby2_label_color_map=groupby2_label_color_map
            )
        else:
            # Use heatmap1 for single annotation
            # Create color map for annotation bar if discrete color map is selected
            groupby_label_color_map = None
            if discrete_color_map:
                discrete_palette = palette_json["color_palettes"][discrete_color_map]
                unique_labels = sorted(adata.obs[selected_annotation].unique())
                groupby_label_color_map = {
                    label: discrete_palette[i % len(discrete_palette)] for i, label in enumerate(unique_labels)
                }
            
            # Get labels from filtered data
            all_labels = sorted(filtered_adata.obs[selected_annotation].unique().tolist())
            
            return plot_heatmap1(
                adata=filtered_adata,
                genes=selected_genes,
                labels=all_labels,  # Use all labels from filtered data
                adata_obs=adata.obs,
                groupby=selected_annotation,
                transformation=transformation,
                boundary=1,
                color_map=heatmap_color,
                groupby_label_color_map=groupby_label_color_map
            )
    
    @app.callback(
        Output(f'{prefix}-violin-plot1', 'figure'),
        [Input(f'{prefix}-single-cell-genes-selection', 'value'),
         Input(f'{prefix}-single-cell-annotation-dropdown', 'value'),
         Input(f'{prefix}-violin-log-or-zscore', 'value'),
        Input(f'{prefix}-show-box1', 'value'),
         Input(f'{prefix}-show-scatter1', 'value'),
         Input(f'{prefix}-discrete-color-map-dropdown', 'value'),
         Input(f'{prefix}-selected-cells-store', 'data'),
         Input(f'{prefix}-single-cell-tabs', 'value')],
<<<<<<< HEAD
        [State(f'{prefix}-violin-plot1', 'figure'),  # Keep current figure
         State(f'{prefix}-global-filtered-data', 'data')]  # Global filter as State for lazy loading
    )
    def update_violin1(selected_genes, selected_annotation, 
                       transformation, show_box_plot, show_scatter1, discrete_color_map, selected_cells, active_tab, current_figure, global_filtered_data):
=======
        [State(f'{prefix}-violin-plot1', 'figure')]  # Keep current figure
    )
    def update_violin1(selected_genes, selected_annotation, selected_labels,
                       transformation, show_box_plot, show_scatter1, discrete_color_map, selected_cells, active_tab, current_figure):
>>>>>>> 172e9008
        # Lazy loading: only update if this tab is active
        if active_tab != 'violin-tab':
            if current_figure:
                return current_figure
            else:
                raise PreventUpdate
        
        # Check if only tab changed (not other inputs) AND we already have a figure
        ctx = callback_context
        if current_figure and ctx.triggered and len(ctx.triggered) == 1:
            trigger_id = ctx.triggered[0]['prop_id'].split('.')[0]
            if trigger_id.endswith('-single-cell-tabs'):
                # Just tab switch and we have a cached figure, return it
                return current_figure
        
        # Validate inputs
        if not selected_genes or not selected_annotation:
            fig = go.Figure()
            fig.add_annotation(
                text="Please select genes and annotation to display plot",
                x=0.5, y=0.5, xref="paper", yref="paper",
                showarrow=False, font=dict(size=16, color="gray")
            )
            return fig
        
        # Use optimized filter_data function with global filtering
        global_cells = global_filtered_data.get('cell_indices') if global_filtered_data else None
        filtered_adata = filter_data(adata, selected_annotation, None, selected_cells, global_cells)
        
        # Use discrete color map if selected, otherwise use default
        color_map = None
        if discrete_color_map:
            discrete_palette = palette_json["color_palettes"][discrete_color_map]
            unique_labels = sorted(filtered_adata.obs[selected_annotation].unique())
            color_map = {
                label: discrete_palette[i % len(discrete_palette)] for i, label in enumerate(unique_labels)
            }
        
<<<<<<< HEAD
        # Get all labels from filtered data
        if selected_annotation and selected_annotation in filtered_adata.obs.columns:
            all_labels = sorted(filtered_adata.obs[selected_annotation].unique().tolist())
        else:
            all_labels = []
=======
        # When cells are selected, selected_labels will be auto-updated to match
        filtered_adata = filter_data(adata, selected_annotation, selected_labels, selected_cells)
>>>>>>> 172e9008
        
        fig = plot_violin1(
            filtered_adata,
            selected_genes,
            all_labels,  # Use all labels from filtered data
            groupby=selected_annotation,
            transformation=transformation,
            show_box='show' in show_box_plot if show_box_plot else False,
            show_points='show' in show_scatter1 if show_scatter1 else False,
            groupby_label_color_map=color_map
        )
        num_genes = len(selected_genes)
        num_categories = len(all_labels)
        fig.update_layout(
            height=min(1000, max(300, 80 * num_genes)),
            width=min(500, max(200, 110 * num_categories)),
            margin=dict(l=130, r=10, t=30, b=30)
        )
        return fig
    
    # New callback for mode explanation
    @app.callback(
        Output(f'{prefix}-mode-explanation', 'children'),
        Input(f'{prefix}-mode-selection', 'value')
    )
    def update_mode_explanation(mode):
        explanations = {
            'mode1': "Compare expression across groups in obs1 only. Obs2 will be ignored.",
            'mode2': "Create facets by obs1, compare obs2 groups within each facet.",
            'mode3': "Linear model treating obs2 as a confounder: expression ~ obs1 + obs2",
            'mode4': "Mixed model treating obs2 as random effect: expression ~ meta1 + (1|obs2)"
        }
        return explanations.get(mode, "")
    
    @app.callback(
        Output(f'{prefix}-test-method-selection', 'options'),
        Output(f'{prefix}-test-method-selection', 'value'),
        [Input(f'{prefix}-mode-selection', 'value'),
         Input(f'{prefix}-meta1-selection', 'value'),
         Input(f'{prefix}-meta2-selection', 'value')]
    )
    def update_test_methods(mode, meta1, meta2):
        # Always include auto and none
        base_options = [
            {'label': 'None', 'value': 'none'}
        ]
        
        if mode == 'mode1':
            # Count meta1 levels
            n_levels = len(adata.obs[meta1].unique()) if meta1 else 0
            if n_levels == 2:
                options = base_options + [
                    {'label': 'Mann-Whitney U', 'value': 'mwu-test'},
                    {'label': 'T-test', 'value': 'ttest'}
                ]
            else:
                options = base_options + [
                    {'label': 'Kruskal-Wallis', 'value': 'kw-test'},
                    {'label': 'ANOVA', 'value': 'anova'}
                ]
        
        elif mode == 'mode2':
            # Count meta2 levels
            if meta2 and meta2 != 'none':
                n_levels = len(adata.obs[meta2].unique())
                if n_levels == 2:
                    options = base_options + [
                        {'label': 'Mann-Whitney U', 'value': 'mwu-test'},
                        {'label': 'T-test', 'value': 'ttest'}
                    ]
                else:
                    options = base_options + [
                        {'label': 'Kruskal-Wallis', 'value': 'kw-test'},
                        {'label': 'ANOVA', 'value': 'anova'}
                    ]
            else:
                options = base_options
        
        elif mode == 'mode3':
            options = base_options + [
                {'label': 'Linear Model', 'value': 'linear-model'}
            ]
        
        elif mode == 'mode4':
            options = base_options + [
                {'label': 'Mixed Model', 'value': 'mixed-model'}
            ]
        
        return options, 'auto'
    
    @app.callback(
        Output(f'{prefix}-violin2-gene-selection', 'options'),
        Input(f'{prefix}-violin2-gene-selection', 'search_value')
    )
    def update_violin_genes_dropdown(search_value):
        if not search_value:
            raise PreventUpdate
        label_list = adata.var_names.to_list()
        matching_labels = [label for label in label_list if search_value.lower() in label.lower()]
        return [{'label': label, 'value': label} for label in matching_labels[:10]]
    
    @app.callback(
        [Output(f'{prefix}-meta2-selection', 'disabled'),
         Output(f'{prefix}-meta2-selection', 'value')],
        Input(f'{prefix}-mode-selection', 'value')
    )
    def toggle_meta2_dropdown(mode):
        """Disable meta2 dropdown when mode1 is selected."""
        if mode == 'mode1':
            return True, 'none'  # Disable dropdown and set value to 'none'
        else:
            return False, dash.no_update  # Enable dropdown, keep current value
    
    @app.callback(
        Output(f'{prefix}-violin-plot2', 'figure'),
        [Input(f'{prefix}-violin2-gene-selection', 'value'),
         Input(f'{prefix}-meta1-selection', 'value'),
         Input(f'{prefix}-meta2-selection', 'value'),
         Input(f'{prefix}-mode-selection', 'value'),
         Input(f'{prefix}-test-method-selection', 'value'),
         Input(f'{prefix}-show-box2', 'value'),
         Input(f'{prefix}-show-scatter2', 'value'),
         Input(f'{prefix}-violin2-log-or-zscore', 'value'),
         Input(f'{prefix}-violin2-group-selection', 'value'),
         Input(f'{prefix}-selected-cells-store', 'data')]
    )
    def update_violin2(gene_selection, meta1, meta2, mode, test_method,
                       show_box2, show_points, transformation, labels, selected_cells):
        if selected_cells:
            filtered_adata = filter_data(adata, None, None, selected_cells)
        else:
            # If no cells selected but labels are provided, filter by those
            if labels and meta1:
                filtered_adata = filter_data(adata, meta1, labels, None)
            else:
                filtered_adata = adata
        
        # Handle meta2 for mode1
        if mode == 'mode1':
            meta2 = None
        elif meta2 == 'none':
            meta2 = None
            
        # Prevent update when obs2 is None and analysis mode requires obs2 (mode2-4)
        if mode in ['mode2', 'mode3', 'mode4'] and meta2 is None:
            raise PreventUpdate
            
        return plot_violin2_new(
            filtered_adata,
            key=gene_selection,
            meta1=meta1,
            meta2=meta2,
            mode=mode,
            transformation=transformation,
            show_box='show' in show_box2 if show_box2 else False,
            show_points='show' in show_points if show_points else False,
            test_method=test_method,
            labels=labels,
            color_map=None
        )
    
    @app.callback(
        Output(f'{prefix}-dotplot', 'figure'),
        [Input(f'{prefix}-single-cell-genes-selection', 'value'),
         Input(f'{prefix}-single-cell-annotation-dropdown', 'value'),
         Input(f'{prefix}-plot-type-switch', 'value'),
        Input(f'{prefix}-dotplot-log-or-zscore', 'value'),
         Input(f'{prefix}-dotplot-standardization', 'value'),
         Input(f'{prefix}-dotmatrix-color-map-dropdown', 'value'),
         Input(f'{prefix}-selected-cells-store', 'data'),
         Input(f'{prefix}-single-cell-tabs', 'value')],
<<<<<<< HEAD
        [State(f'{prefix}-dotplot', 'figure'),  # Keep current figure
         State(f'{prefix}-global-filtered-data', 'data')]  # Global filter as State for lazy loading
=======
        [State(f'{prefix}-dotplot', 'figure')]  # Keep current figure
>>>>>>> 172e9008
    )
    def update_dotplot(selected_genes, selected_annotation, plot_type,
                       transformation, standardization, color_map, selected_cells, active_tab, current_figure, global_filtered_data):
        # Lazy loading: only update if this tab is active
        if active_tab != 'dotplot-tab':
            if current_figure:
                return current_figure
            else:
                raise PreventUpdate
        
        # Check if only tab changed (not other inputs)
        ctx = callback_context
        if ctx.triggered and len(ctx.triggered) == 1:
            trigger_id = ctx.triggered[0]['prop_id'].split('.')[0]
            if trigger_id.endswith('-single-cell-tabs') and current_figure:
                # Just tab switch, return cached figure
                return current_figure
        
        # Use optimized filter_data function with global filtering
        global_cells = global_filtered_data.get('cell_indices') if global_filtered_data else None
        filtered_adata = filter_data(adata, selected_annotation, None, selected_cells, global_cells)
        
        # Get all labels from the filtered data for the selected annotation
        if selected_annotation and selected_annotation in filtered_adata.obs.columns:
            all_labels = sorted(filtered_adata.obs[selected_annotation].unique().tolist())
        else:
<<<<<<< HEAD
            all_labels = None
        
        return plot_dot_matrix(
            filtered_adata,
            selected_genes,
            selected_annotation,
            all_labels,  # Use all labels from filtered data instead of selected_labels
            aggregation='mean',  # Default to mean aggregation
            transformation=transformation,
            standardization=standardization,
            color_map=color_map,
            plot_type=plot_type
        )
=======
            filtered_adata = filter_data(adata, selected_annotation, selected_labels, selected_cells)
            return plot_dot_matrix(
                filtered_adata,
                selected_genes,
                selected_annotation,
                selected_labels,
                aggregation='mean',  # Default to mean aggregation
                transformation=transformation,
                standardization=standardization,
                color_map=color_map,
                plot_type=plot_type
            )
>>>>>>> 172e9008
    
    # Callback to populate x-axis groups draggable grid based on x-axis metadata selection
    @app.callback(
        [Output(f'{prefix}-x-axis-draggable-grid', 'children'),
         Output(f'{prefix}-x-axis-groups-state', 'data')],
        [Input(f'{prefix}-x-meta-dropdown', 'value'),
         Input(f'{prefix}-single-cell-tabs', 'value')],
        [State(f'{prefix}-single-cell-annotation-dropdown', 'value'),
         State(f'{prefix}-x-axis-groups-state', 'data')]
    )
    def update_x_axis_groups_grid(x_meta, active_tab, y_meta, current_state):
        if active_tab != 'stacked-bar-tab' or not x_meta:
            return [], {}
        
        # Get unique values from the selected x-axis metadata column
        x_values = sorted(adata.obs[x_meta].unique())
        
        # Convert to strings for consistency
        x_values = [str(val) for val in x_values]
        
        # Initialize state for new values
        if not current_state:
            current_state = {}
        
        # Update state to include all values (default to enabled)
        new_state = {}
        for val in x_values:
            new_state[val] = current_state.get(val, True)
        
        # Create draggable items
        items = []
        for i, value in enumerate(x_values):
            is_enabled = new_state.get(value, True)
            # Create the item content
            items.append(
                html.Div([
                    html.Div(value, 
                            style={
                                'fontWeight': 'bold',
                                'marginBottom': '5px',
                                'color': '#000' if is_enabled else '#999'
                            }),
                    dbc.Switch(
                        id={'type': f'{prefix}-x-group-switch', 'index': value},
                        value=is_enabled,
                        style={'marginTop': '5px'}
                    )
                ], 
                key=f'x-group-{value}',
                style={
                    'padding': '10px',
                    'backgroundColor': '#fff' if is_enabled else '#f5f5f5',
                    'border': '2px solid #007bff' if is_enabled else '1px solid #ddd',
                    'borderRadius': '5px',
                    'textAlign': 'center',
                    'cursor': 'move',
                    'height': '100%'
                })
            )
        
        if not items:
            items = [html.Div("No groups available", 
                            key='empty-msg',
                            style={'color': '#6c757d', 'fontStyle': 'italic', 'padding': '20px'})]
        
        return items, new_state
    
    # Callback to handle toggle switches
    @app.callback(
        Output(f'{prefix}-x-axis-groups-state', 'data', allow_duplicate=True),
        [Input({'type': f'{prefix}-x-group-switch', 'index': ALL}, 'value')],
        [State({'type': f'{prefix}-x-group-switch', 'index': ALL}, 'id'),
         State(f'{prefix}-x-axis-groups-state', 'data')],
        prevent_initial_call=True
    )
    def update_group_state(switch_values, switch_ids, current_state):
        if not switch_ids:
            return current_state
        
        new_state = current_state.copy() if current_state else {}
        
        for i, switch_id in enumerate(switch_ids):
            if 'index' in switch_id:
                group_name = switch_id['index']
                new_state[group_name] = switch_values[i]
        
        return new_state
    
    
    # Callback to populate AgGrid columns for x-axis ordering
    @app.callback(
        [Output(f'{prefix}-stacked-bar-x-order-grid', 'columnDefs'),
         Output(f'{prefix}-stacked-bar-x-order-grid', 'rowData')],
        [Input(f'{prefix}-stacked-bar-x-axis', 'value'),
         Input(f'{prefix}-single-cell-tabs', 'value'),
         Input(f'{prefix}-selected-cells-store', 'data')]  # Add selected cells
    )
    def update_x_axis_order_grid(x_axis_meta, active_tab, selected_cells):
        if active_tab != 'stacked-bar-tab' or not x_axis_meta:
            return [], []
        
        # Get unique values for the selected x-axis metadata
        # Use filtered data if cells are selected
        if selected_cells:
            filtered_adata = adata[selected_cells]
            x_values = sorted(filtered_adata.obs[x_axis_meta].unique())
        else:
            x_values = sorted(adata.obs[x_axis_meta].unique())
        x_values_str = [str(val) for val in x_values]
        
        # Create column definitions - each x-axis group becomes a column
        column_defs = []
        for val in x_values_str:
            column_defs.append({
                "field": val,
                "headerName": val,
                "width": 150,
                "minWidth": 120,
                "suppressMovable": False,  # Allow dragging
                "headerClass": "ag-header-cell-center",
                "resizable": True
            })
        
        # No rows, only headers
        row_data = []
        
        return column_defs, row_data
    
    # Store to keep track of column order
    @app.callback(
        Output(f'{prefix}-x-axis-column-order-store', 'data'),
        Input(f'{prefix}-stacked-bar-x-order-grid', 'columnState'),
        prevent_initial_call=True
    )
    def update_column_order(column_state):
        if not column_state:
            return []
        
        # Extract column order from column state
        column_order = []
        for col in column_state:
            if 'colId' in col:
                column_order.append(col['colId'])
        
        return column_order
    
    # Stacked bar plot callback
    @app.callback(
        Output(f'{prefix}-stacked-bar-plot', 'figure'),
        [Input(f'{prefix}-norm-box', 'value'),
         Input(f'{prefix}-discrete-color-map-dropdown', 'value'),
         Input(f'{prefix}-selected-cells-store', 'data'),
         Input(f'{prefix}-single-cell-annotation-dropdown', 'value'),
         Input(f'{prefix}-stacked-bar-x-axis', 'value'),
         Input(f'{prefix}-x-axis-column-order-store', 'data')],
        [State(f'{prefix}-stacked-bar-plot', 'figure'),
         State(f'{prefix}-single-cell-tabs', 'value'),  # Tab as State not Input
         State(f'{prefix}-global-filtered-data', 'data')]  # Global filter as State for lazy loading
    )
    def update_stacked_bar(norm, discrete_color_map, selected_cells, 
                          annotation, x_axis_meta, x_axis_order, current_figure, active_tab, global_filtered_data):
        # Lazy loading: only update if this tab is active
        if active_tab != 'stacked-bar-tab':
            if current_figure:
                return current_figure
            else:
                raise PreventUpdate
        
        if not annotation or not x_axis_meta:
            # Return empty figure with message
            fig = go.Figure()
            fig.add_annotation(
                text="Please select both annotation (for stacking) and x-axis metadata",
                xref="paper", yref="paper",
                x=0.5, y=0.5,
                showarrow=False,
                font=dict(size=14),
                xanchor="center",
                yanchor="middle"
            )
            fig.update_layout(
                plot_bgcolor='white',
                paper_bgcolor='white',
                xaxis=dict(visible=False),
                yaxis=dict(visible=False)
            )
            return fig
        
<<<<<<< HEAD
        # Use optimized filter_data function with global filtering
        global_cells = global_filtered_data.get('cell_indices') if global_filtered_data else None
        filtered_adata = filter_data(adata, annotation, None, selected_cells, global_cells)
=======
        filtered_adata = filter_data(adata, annotation, selected_labels, selected_cells)
>>>>>>> 172e9008
        
        if x_axis_order and len(x_axis_order) > 0:
            # Use the order from dragged columns
            final_x_order = x_axis_order
        elif x_axis_meta:
            # Default to sorted order if no dragging has occurred
            x_values = sorted(adata.obs[x_axis_meta].unique())
            final_x_order = [str(val) for val in x_values]
        else:
            final_x_order = None
        
        # Create fixed color mapping based on annotation categories
        all_categories = sorted(adata.obs[annotation].unique())
        
        if discrete_color_map:
            discrete_palette = palette_json["color_palettes"][discrete_color_map]
            fixed_color_map = {
                cat: discrete_palette[i % len(discrete_palette)] 
                for i, cat in enumerate(all_categories)
            }
        else:
            fixed_color_map = {
                cat: color_config[i % len(color_config)] 
                for i, cat in enumerate(all_categories)
            }
        
        # Use x_axis_meta for x-axis and annotation for stacking (y_meta)
        return plot_stacked_bar(
            x_meta=x_axis_meta,  # From the dropdown in the stacked bar tab
            y_meta=annotation,   # From the left control panel
            norm=norm, 
            adata=filtered_adata, 
            color_map=fixed_color_map,
            y_order=None,  # Use default ordering since Select Labels is removed
            x_order=final_x_order  # Order from the draggable AgGrid or default
        )
    
    
    # Pseudotime plot callback
    @app.callback(
        Output(f'{prefix}-pseudotime-plot', 'figure'),
        [Input(f'{prefix}-single-cell-tabs', 'value'),
         Input(f'{prefix}-single-cell-genes-selection', 'value'),
         Input(f'{prefix}-single-cell-annotation-dropdown', 'value'),
         Input(f'{prefix}-pseudotime-min-expr-slider', 'value'),
         Input(f'{prefix}-pseudotime-transformation', 'value'),
         Input(f'{prefix}-pseudotime-key-dropdown', 'value'),
         Input(f'{prefix}-discrete-color-map-dropdown', 'value'),
         Input(f'{prefix}-selected-cells-store', 'data')],
        [State(f'{prefix}-pseudotime-plot', 'figure'),  # Keep current figure
         State(f'{prefix}-global-filtered-data', 'data')]  # Global filter as State for lazy loading
    )
    def update_pseudotime_plot(selected_tab, selected_genes, selected_annotation,
                               min_expr, transformation, pseudotime_key,
                               discrete_color_map, selected_cells, current_figure, global_filtered_data):
        # Only process when pseudotime tab is active
        if selected_tab != 'pseudotime-tab':
            return current_figure if current_figure else go.Figure()
        
        if not selected_genes:
            # Return empty figure if no genes selected
            fig = go.Figure()
            fig.add_annotation(
                text="<b>Please select genes to plot</b><br><br>Use the 'Select Variables' dropdown on the left to choose genes",
                xref="paper", yref="paper",
                x=0.5, y=0.5,
                showarrow=False,
                font=dict(size=16),
                align="center"
            )
            fig.update_layout(
                plot_bgcolor='#f8f9fa',
                paper_bgcolor='white',
                height=400,
                margin=dict(t=50, b=50, l=50, r=50)
            )
            return fig
        
<<<<<<< HEAD
        # Use optimized filter_data function with global filtering
        global_cells = global_filtered_data.get('cell_indices') if global_filtered_data else None
        filtered_adata = filter_data(adata, selected_annotation, None, selected_cells, global_cells)
=======
        # Filter data
        # When cells are selected, selected_labels will be auto-updated to match
        filtered_adata = filter_data(adata, selected_annotation, selected_labels, selected_cells)
>>>>>>> 172e9008
        
        # Get color map
        if discrete_color_map:
            discrete_palette = palette_json["color_palettes"][discrete_color_map]
            all_categories = sorted(filtered_adata.obs[selected_annotation].unique())
            color_map = {
                cat: discrete_palette[i % len(discrete_palette)] 
                for i, cat in enumerate(all_categories)
            }
        else:
            all_categories = sorted(filtered_adata.obs[selected_annotation].unique())
            color_map = {
                cat: color_config[i % len(color_config)] 
                for i, cat in enumerate(all_categories)
            }
        
        # Use default pseudotime key if not specified
        if not pseudotime_key:
            # Try to find a pseudotime column
            numeric_cols = []
            for col in filtered_adata.obs.columns:
                if filtered_adata.obs[col].dtype in ['float32', 'float64', 'int32', 'int64']:
                    if filtered_adata.obs[col].nunique() > 50:
                        numeric_cols.append(col)
            
            # Prioritize columns with 'pseudotime' in the name
            pseudotime_cols = [col for col in numeric_cols if 'pseudotime' in col.lower() or 'dpt' in col.lower()]
            
            if pseudotime_cols:
                pseudotime_key = pseudotime_cols[0]
            elif numeric_cols:
                pseudotime_key = numeric_cols[0]
            else:
                # No suitable pseudotime column found
                fig = go.Figure()
                fig.add_annotation(
                    text="<b>No pseudotime column found</b><br><br>Please ensure your data has a numeric column with pseudotime values",
                    xref="paper", yref="paper",
                    x=0.5, y=0.5,
                    showarrow=False,
                    font=dict(size=16),
                    align="center"
                )
                fig.update_layout(
                    plot_bgcolor='#f8f9fa',
                    paper_bgcolor='white',
                    height=400,
                    margin=dict(t=50, b=50, l=50, r=50)
                )
                return fig
        
        return plot_genes_in_pseudotime(
            filtered_adata,
            selected_genes,
            pseudotime_key=pseudotime_key,
            groupby=selected_annotation,
            min_expr=min_expr,
            transformation=transformation,
            color_map=color_map
        )
    
    # Callback to populate pseudotime key dropdown
    @app.callback(
        [Output(f'{prefix}-pseudotime-key-dropdown', 'options'),
         Output(f'{prefix}-pseudotime-key-dropdown', 'value')],
        Input(f'{prefix}-single-cell-tabs', 'value')
    )
    def update_pseudotime_key_options(active_tab):
        if active_tab == 'pseudotime-tab':
            # Find all numeric columns that could be pseudotime
            numeric_cols = []
            for col in adata.obs.columns:
                if adata.obs[col].dtype in ['float32', 'float64', 'int32', 'int64']:
                    # Check if it could be pseudotime (continuous, reasonable range)
                    if adata.obs[col].nunique() > 50:
                        numeric_cols.append(col)
            
            # Prioritize columns with 'pseudotime' in the name
            pseudotime_cols = [col for col in numeric_cols if 'pseudotime' in col.lower() or 'dpt' in col.lower()]
            other_cols = [col for col in numeric_cols if col not in pseudotime_cols]
            
            options = []
            all_cols = pseudotime_cols + other_cols
            for col in all_cols:
                options.append({'label': col, 'value': col})
            
            # If no pseudotime columns found, return empty with message
            if not options:
                options = [{'label': 'No pseudotime columns found', 'value': None}]
                return options, None
            
            # Set default value to first pseudotime column or first numeric column
            default_value = all_cols[0] if all_cols else None
            
            return options, default_value
        return [], None
    
    # Add callback to update filter status
    @app.callback(
        Output(f'{prefix}-filter-status', 'children'),
        Input(f'{prefix}-selected-cells-store', 'data')
    )
    def update_filter_status(selected_cells):
        if selected_cells:
            n_selected = len(selected_cells)
            n_total = adata.n_obs
            return dbc.Alert(
                f"Showing {n_selected} of {n_total} cells ({n_selected/n_total*100:.1f}%) based on scatter plot selection",
                color="info",
                dismissable=False,
                style={'margin': '0'}
            )
        return None<|MERGE_RESOLUTION|>--- conflicted
+++ resolved
@@ -2,10 +2,7 @@
 from pathlib import Path
 import warnings
 import pandas as pd
-<<<<<<< HEAD
-=======
 import dash
->>>>>>> 172e9008
 from dash import dcc, html, Input, Output, exceptions, State, callback_context, ALL
 from dash.exceptions import PreventUpdate
 import dash_bootstrap_components as dbc
@@ -162,11 +159,6 @@
                           color="success", size="sm", style={'marginRight': '10px'}),
                 dbc.Button("Clear All", id=f'{prefix}-clear-all-filters', 
                           color="warning", size="sm", style={'marginRight': '10px'}),
-<<<<<<< HEAD
-                dbc.Button("Reset", id=f'{prefix}-reset-all-filters', 
-                          color="secondary", size="sm", style={'marginRight': '20px'}),
-=======
->>>>>>> 172e9008
                 dbc.Button("Apply Filter", id=f'{prefix}-apply-global-filter', 
                           color="primary", size="sm", 
                           style={'fontWeight': 'bold', 'minWidth': '100px'})
@@ -185,13 +177,8 @@
             )
         ], style={'textAlign': 'center', 'marginTop': '10px'}),
         
-<<<<<<< HEAD
-        # Hidden store for filtered data
-        dcc.Store(id=f'{prefix}-global-filtered-data', data={'cell_indices': list(adata.obs.index), 'n_cells': adata.n_obs})
-=======
         # Hidden store for filtered data (start empty for better performance)
         dcc.Store(id=f'{prefix}-global-filtered-data', data={'cell_indices': None, 'n_cells': adata.n_obs})
->>>>>>> 172e9008
         
     ], style={
         'backgroundColor': '#f8f9fa',
@@ -204,10 +191,6 @@
     
     return global_filter_panel
 
-<<<<<<< HEAD
-def scatter_layout(adata,prefix):
-=======
->>>>>>> 172e9008
 
 
 def scatter_layout(adata,prefix):
@@ -412,9 +395,6 @@
 
     clustering_dropdown, coordinates_dropdowns = create_control_components(adata)
     layout = html.Div([
-        # Global metadata filter at the top
-        create_global_metadata_filter(adata, prefix),
-        
         # Add Store component to hold selected cells data
         dcc.Store(id=f'{prefix}-selected-cells-store'),
         
@@ -586,34 +566,6 @@
     return layout
 
 
-<<<<<<< HEAD
-# ============= Other Plots Functions =============
-
-def filter_data(adata, annotation, selected_labels, selected_cells=None, global_filtered_cells=None):
-    """Filter data based on annotation labels and/or selected cells and global filters"""
-    
-    # Start with global filter if available
-    if global_filtered_cells is not None and len(global_filtered_cells) > 0:
-        adata_base = adata[global_filtered_cells]
-    else:
-        adata_base = adata
-    
-    # Then apply specific selections
-    if selected_cells is not None and len(selected_cells) > 0:
-        # Use selected cells if available (intersect with global filter)
-        if global_filtered_cells:
-            # Find intersection of selected cells and global filtered cells
-            intersection = list(set(selected_cells) & set(global_filtered_cells))
-            adata_filtered = adata[intersection] if intersection else adata_base
-        else:
-            adata_filtered = adata[selected_cells]
-    elif selected_labels and annotation:
-        # Otherwise use label filtering on globally filtered data
-        cell_indices = adata_base.obs[annotation].isin(selected_labels)
-        adata_filtered = adata_base[cell_indices]
-    else:
-        adata_filtered = adata_base
-=======
 def filter_data(adata, annotation, selected_labels, selected_cells=None):
     if selected_cells is not None and len(selected_cells) > 0:
         try:
@@ -634,7 +586,6 @@
         # No filtering
         adata_filtered = adata
     
->>>>>>> 172e9008
     return adata_filtered
 
 
@@ -657,6 +608,12 @@
         className='custom-dropdown'
     )
     
+    label_list_selection = dcc.Dropdown(
+        id=f'{prefix}-single-cell-label-selection',
+        multi=True,
+        style={'marginBottom': '15px', 'font-size': '12px'},
+        className='custom-dropdown'
+    )
     
     discrete_color_map_dropdown = dcc.Dropdown(
         id=f"{prefix}-discrete-color-map-dropdown",
@@ -673,13 +630,8 @@
         genes_selection,
         html.Label('Select Annotation:', style={'fontWeight': 'bold', 'marginBottom': '5px'}),
         annotation_filter,
-<<<<<<< HEAD
-        html.Label('Discrete ColorMap:', style={'fontWeight': 'bold', 'marginBottom': '5px'}),
-        discrete_color_map_dropdown
-=======
         html.Label('Select Labels:', style={'fontWeight': 'bold', 'marginBottom': '5px'}),
         label_list_selection,
->>>>>>> 172e9008
     ])
 
 
@@ -983,128 +935,12 @@
 def single_cell_callbacks(app, adata, prefix):
     """Combined callback registration for both scatter and other plots"""
     
-<<<<<<< HEAD
-    # ===== Global Metadata Filter Callbacks =====
-    
-    # Toggle global filter panel
-=======
     # ===== Global Filter Callbacks =====
     
->>>>>>> 172e9008
     @app.callback(
         [Output(f'{prefix}-global-filter-collapse', 'is_open'),
          Output(f'{prefix}-toggle-global-filter', 'children')],
         Input(f'{prefix}-toggle-global-filter', 'n_clicks'),
-<<<<<<< HEAD
-        State(f'{prefix}-global-filter-collapse', 'is_open')
-    )
-    def toggle_global_filter(n_clicks, is_open):
-        if n_clicks:
-            new_state = not is_open
-            button_text = "▲ Hide Filters" if new_state else "▼ Show Filters"
-            return new_state, button_text
-        return is_open, "▼ Show Filters"
-    
-    # Update global filtered data (only when Apply Filter button is clicked)
-    @app.callback(
-        [Output(f'{prefix}-global-filtered-data', 'data'),
-         Output(f'{prefix}-global-cell-count', 'children')],
-        Input(f'{prefix}-apply-global-filter', 'n_clicks'),
-        [State({'type': f'{prefix}-global-metadata-filter', 'column': ALL}, 'value'),
-         State({'type': f'{prefix}-global-metadata-filter', 'column': ALL}, 'id')],
-        prevent_initial_call=True
-    )
-    def update_global_filter(n_clicks, filter_values, filter_ids):
-        if not n_clicks or not filter_values or not filter_ids:
-            raise PreventUpdate
-        
-        # Build filter dictionary
-        filters = {}
-        for i, filter_id in enumerate(filter_ids):
-            column = filter_id['column']
-            values = filter_values[i] if filter_values[i] else []
-            if values:  # Only apply non-empty filters
-                filters[column] = values
-        
-        # Apply filters
-        mask = pd.Series(True, index=adata.obs.index)
-        for column, values in filters.items():
-            if column in adata.obs.columns:
-                column_mask = adata.obs[column].astype(str).isin(values)
-                mask = mask & column_mask
-        
-        filtered_indices = adata.obs.index[mask].tolist()
-        n_filtered = len(filtered_indices)
-        
-        return {
-            'cell_indices': filtered_indices,
-            'n_cells': n_filtered,
-            'filters': filters
-        }, f"{n_filtered:,}"
-    
-    # Filter preview (real-time preview without applying)
-    @app.callback(
-        Output(f'{prefix}-filter-preview', 'children'),
-        Input({'type': f'{prefix}-global-metadata-filter', 'column': ALL}, 'value'),
-        State({'type': f'{prefix}-global-metadata-filter', 'column': ALL}, 'id')
-    )
-    def preview_filter(filter_values, filter_ids):
-        if not filter_values or not filter_ids:
-            return ""
-        
-        # Build filter dictionary
-        filters = {}
-        for i, filter_id in enumerate(filter_ids):
-            column = filter_id['column']
-            values = filter_values[i] if filter_values[i] else []
-            if values:  # Only count non-empty filters
-                filters[column] = values
-        
-        if not filters:
-            return ""
-        
-        # Calculate preview count
-        mask = pd.Series(True, index=adata.obs.index)
-        for column, values in filters.items():
-            if column in adata.obs.columns:
-                column_mask = adata.obs[column].astype(str).isin(values)
-                mask = mask & column_mask
-        
-        n_preview = mask.sum()
-        
-        if n_preview == adata.n_obs:
-            return ""  # No filtering needed
-        else:
-            return f"Preview: {n_preview:,} cells → Click 'Apply Filter' to update plots"
-    
-    # Quick action buttons
-    @app.callback(
-        Output({'type': f'{prefix}-global-metadata-filter', 'column': ALL}, 'value'),
-        [Input(f'{prefix}-select-all-filters', 'n_clicks'),
-         Input(f'{prefix}-clear-all-filters', 'n_clicks'),
-         Input(f'{prefix}-reset-all-filters', 'n_clicks')],
-        State({'type': f'{prefix}-global-metadata-filter', 'column': ALL}, 'options'),
-        prevent_initial_call=True
-    )
-    def handle_quick_actions(select_all, clear_all, reset_all, all_options):
-        ctx = callback_context
-        if not ctx.triggered:
-            raise PreventUpdate
-        
-        button_id = ctx.triggered[0]['prop_id'].split('.')[0]
-        
-        if f'{prefix}-select-all-filters' in button_id:
-            # Select all options for each filter
-            return [[opt['value'] for opt in opts] for opts in all_options]
-        elif f'{prefix}-clear-all-filters' in button_id:
-            # Clear all selections
-            return [[] for _ in all_options]
-        elif f'{prefix}-reset-all-filters' in button_id:
-            # Reset to default (all selected)
-            return [[opt['value'] for opt in opts] for opts in all_options]
-        
-        raise PreventUpdate
-=======
         State(f'{prefix}-global-filter-collapse', 'is_open'),
         prevent_initial_call=True
     )
@@ -1205,7 +1041,6 @@
             'cell_indices': filtered_indices,
             'n_cells': n_filtered
         }, cell_count_text, preview_text
->>>>>>> 172e9008
     
     # ===== Scatter Plot Callbacks =====
     
@@ -1317,34 +1152,11 @@
          Input(f'{prefix}-scatter-log-or-zscore', 'value'),  # Add for continuous transformations
          Input(f'{prefix}-plot-order', 'value'),  # Add for continuous ordering
          Input(f'{prefix}-scatter-color-map-dropdown', 'value'),  # Add for continuous color maps
-<<<<<<< HEAD
-         Input(f'{prefix}-global-filtered-data', 'data'),
-=======
          Input(f'{prefix}-global-filtered-data', 'data'),  # Add global filtered data
->>>>>>> 172e9008
          ]
     )
     def update_annotation_scatter(clustering_method, x_axis, y_axis, annotation, 
                                 marker_size, opacity, legend_show, axis_show, 
-<<<<<<< HEAD
-                                discrete_color_map, transformation, order, continuous_color_map, global_filtered_data):
-        if not annotation:
-            raise exceptions.PreventUpdate
-        
-        # Apply global filter only once at start - maximum speed priority
-        if global_filtered_data and global_filtered_data.get('cell_indices'):
-            filtered_adata = adata[global_filtered_data['cell_indices']]
-        else:
-            filtered_adata = adata
-        
-        # Check if annotation is continuous or discrete
-        if is_continuous_annotation(filtered_adata, annotation):
-            # Use continuous plotting
-            color_map = continuous_color_map or 'Viridis'
-            
-            fig = plot_continuous_annotation(
-                adata=filtered_adata,
-=======
                                 discrete_color_map, transformation, order, continuous_color_map, filtered_data):
         if not annotation:
             raise exceptions.PreventUpdate
@@ -1381,7 +1193,6 @@
             
             fig = plot_continuous_annotation(
                 adata=plot_adata,
->>>>>>> 172e9008
                 embedding_key=clustering_method,
                 annotation=annotation,
                 x_axis=x_axis,
@@ -1400,16 +1211,11 @@
             else:
                 color_map = palette_json["color_palettes"][discrete_color_map]
             
-<<<<<<< HEAD
-            fig = plot_categorical_embedding(
-                adata=filtered_adata,
-=======
             # IMPORTANT: Create a modified version of plot_categorical_embedding call
             # that ensures color consistency by using ALL categories from original data
             fig = plot_categorical_embedding_with_fixed_colors(
                 adata=plot_adata,
                 adata_full=adata,  # Pass full adata for color reference
->>>>>>> 172e9008
                 gene=None,  # Don't pass gene to avoid unnecessary computation
                 embedding_key=clustering_method,
                 color=annotation,
@@ -1440,10 +1246,10 @@
         
         return fig
     
-    
     @app.callback(
         Output(f'{prefix}-gene-scatter', 'figure'),
         [Input(f'{prefix}-scatter-gene-selection', 'value'),
+         Input(f'{prefix}-annotation-dropdown', 'value'),
          Input(f'{prefix}-clustering-dropdown', 'value'),
          Input(f'{prefix}-x-axis', 'value'),
          Input(f'{prefix}-y-axis', 'value'),
@@ -1452,28 +1258,13 @@
          Input(f'{prefix}-scatter-color-map-dropdown', 'value'),
          Input(f'{prefix}-marker-size-slider', 'value'),
          Input(f'{prefix}-opacity-slider', 'value'),
+         Input(f'{prefix}-annotation-scatter', 'relayoutData'),
          Input(f'{prefix}-axis-toggle', 'value'),
          Input(f'{prefix}-coexpression-toggle', 'value'),
          Input(f'{prefix}-scatter-gene2-selection', 'value'),
          Input(f'{prefix}-gene1-threshold-slider', 'value'),
          Input(f'{prefix}-gene2-threshold-slider', 'value'),
          Input(f'{prefix}-scatter-legend-toggle', 'value'),
-<<<<<<< HEAD
-         Input(f'{prefix}-global-filtered-data', 'data'),
-         ]
-    )
-    def update_gene_scatter(gene_name, clustering, x_axis, y_axis, transformation, order, 
-                           color_map, marker_size, opacity, axis_show,
-                           coexpression_mode, gene2_name, threshold1, threshold2, legend_show, global_filtered_data):
-        if not gene_name:
-            raise exceptions.PreventUpdate
-        
-        # Apply global filter only (no selected cells filter for gene scatter)
-        if global_filtered_data and global_filtered_data.get('cell_indices'):
-            filtered_adata = adata[global_filtered_data['cell_indices']]
-        else:
-            filtered_adata = adata
-=======
          Input(f'{prefix}-global-filtered-data', 'data'),  # Add global filtered data
          ]
     )
@@ -1490,16 +1281,11 @@
             plot_adata = adata[filtered_data['cell_indices']]
         else:
             plot_adata = adata
->>>>>>> 172e9008
         
         if coexpression_mode == 'coexpression' and gene2_name:
             # Use co-expression visualization
             fig = plot_coexpression_embedding(
-<<<<<<< HEAD
-                adata=filtered_adata,
-=======
                 adata=plot_adata,
->>>>>>> 172e9008
                 embedding_key=clustering,
                 gene1=gene_name,
                 gene2=gene2_name,
@@ -1517,11 +1303,7 @@
         else:
             # Use single gene visualization
             fig = plot_continuous_embedding(
-<<<<<<< HEAD
-                adata=filtered_adata,
-=======
                 adata=plot_adata,
->>>>>>> 172e9008
                 embedding_key=clustering,
                 color=gene_name,
                 x_axis=x_axis,
@@ -1548,6 +1330,23 @@
                 constrain='domain'
             )
         )
+        
+        # Apply zoom from annotation scatter plot
+        if annotation_relayout and ('xaxis.range[0]' in annotation_relayout and 'yaxis.range[0]' in annotation_relayout):
+            x_range = [annotation_relayout['xaxis.range[0]'], annotation_relayout['xaxis.range[1]']]
+            y_range = [annotation_relayout['yaxis.range[0]'], annotation_relayout['yaxis.range[1]']]
+            fig.update_layout(
+                xaxis=dict(
+                    range=x_range,
+                    scaleanchor='y',
+                    scaleratio=1,
+                    constrain='domain'
+                ), 
+                yaxis=dict(
+                    range=y_range,
+                    constrain='domain'
+                )
+            )
             
         return fig
     
@@ -1826,59 +1625,45 @@
         all_labels = list(set(selected_labels + matching_labels[:10]))
         return [{'label': label, 'value': label} for label in all_labels]
     
+    @app.callback(
+        [Output(f'{prefix}-single-cell-label-selection', 'options'),
+         Output(f'{prefix}-single-cell-label-selection', 'value')],
+        [Input(f'{prefix}-single-cell-annotation-dropdown', 'value'),
+         Input(f'{prefix}-selected-cells-store', 'data')]
+    )
+    def update_labels_based_on_annotation(selected_annotation, selected_cells):
+        # Filter adata if cells are selected
+        if selected_cells:
+            filtered_adata = adata[selected_cells]
+            unique_labels = filtered_adata.obs[selected_annotation].unique().tolist()
+        else:
+            unique_labels = adata.obs[selected_annotation].unique().tolist()
+        
+        label_options = [{'label': label, 'value': label} for label in sorted(unique_labels)]
+        label_values = sorted(unique_labels)
+        return label_options, label_values
     
     @app.callback(
         Output(f'{prefix}-heatmap', 'figure'),
         [Input(f'{prefix}-single-cell-genes-selection', 'value'),
          Input(f'{prefix}-single-cell-annotation-dropdown', 'value'),
+         Input(f'{prefix}-single-cell-label-selection', 'value'),
          Input(f'{prefix}-heatmap-transformation', 'value'),
          Input(f'{prefix}-heatmap-colorscale-dropdown', 'value'),
          Input(f'{prefix}-heatmap-label-dropdown', 'value'),
          Input(f'{prefix}-discrete-color-map-dropdown', 'value'),
          Input(f'{prefix}-selected-cells-store', 'data'),
          Input(f'{prefix}-single-cell-tabs', 'value')],
-<<<<<<< HEAD
-        [State(f'{prefix}-heatmap', 'figure'),  # Keep current figure as state
-         State(f'{prefix}-global-filtered-data', 'data')]  # Global filter as State for lazy loading
-=======
         [State(f'{prefix}-heatmap', 'figure')]  # Keep current figure as state
->>>>>>> 172e9008
-    )
-    def update_heatmap(selected_genes, selected_annotation, transformation, heatmap_color, secondary_annotation, discrete_color_map, selected_cells, active_tab, current_figure, global_filtered_data):
+    )
+    def update_heatmap(selected_genes, selected_annotation, selected_labels, transformation, heatmap_color, secondary_annotation, discrete_color_map, selected_cells, active_tab, current_figure):
         # Lazy loading: only update if this tab is active
         if active_tab != 'heatmap-tab':
-            # Return the current figure if it exists, otherwise prevent update
-            if current_figure:
-                return current_figure
-            else:
-                raise PreventUpdate
-        
-        # Check if only tab changed (not other inputs) AND we already have a figure
-        ctx = callback_context
-        if current_figure and ctx.triggered and len(ctx.triggered) == 1:
-            trigger_id = ctx.triggered[0]['prop_id'].split('.')[0]
-            if trigger_id.endswith('-single-cell-tabs'):
-                # Just tab switch and we have a cached figure, return it
-                return current_figure
-        
-<<<<<<< HEAD
-        # Validate inputs
-        if not selected_genes or not selected_annotation:
-            fig = go.Figure()
-            fig.add_annotation(
-                text="Please select genes and annotation to display plot",
-                x=0.5, y=0.5, xref="paper", yref="paper",
-                showarrow=False, font=dict(size=16, color="gray")
-            )
-            return fig
-        
-        # Use optimized filter_data function with global filtering
-        global_cells = global_filtered_data.get('cell_indices') if global_filtered_data else None
-        filtered_adata = filter_data(adata, selected_annotation, None, selected_cells, global_cells)
-=======
+            # Return the current figure if it exists, otherwise return empty
+            return current_figure if current_figure else go.Figure()
+        
         # When cells are selected, selected_labels will be auto-updated to match
         filtered_adata = filter_data(adata, selected_annotation, selected_labels, selected_cells)
->>>>>>> 172e9008
         
         # Use heatmap2 if secondary annotation is different from primary annotation and not "None"
         if secondary_annotation and secondary_annotation != 'None' and secondary_annotation != selected_annotation:
@@ -1904,15 +1689,12 @@
                     label: color_config[i % len(color_config)] for i, label in enumerate(unique_labels2)
                 }
             
-            # Get labels from filtered data
-            all_labels = sorted(filtered_adata.obs[selected_annotation].unique().tolist())
-            
             return plot_heatmap2(
                 adata=filtered_adata,
                 genes=selected_genes,
                 groupby1=selected_annotation,
                 groupby2=secondary_annotation,
-                labels=all_labels,  # Use all labels from filtered data
+                labels=selected_labels,
                 log=(transformation == 'log'),
                 z_score=(transformation == 'zscore'),
                 boundary=1,
@@ -1931,13 +1713,10 @@
                     label: discrete_palette[i % len(discrete_palette)] for i, label in enumerate(unique_labels)
                 }
             
-            # Get labels from filtered data
-            all_labels = sorted(filtered_adata.obs[selected_annotation].unique().tolist())
-            
             return plot_heatmap1(
                 adata=filtered_adata,
                 genes=selected_genes,
-                labels=all_labels,  # Use all labels from filtered data
+                labels=selected_labels,
                 adata_obs=adata.obs,
                 groupby=selected_annotation,
                 transformation=transformation,
@@ -1950,77 +1729,37 @@
         Output(f'{prefix}-violin-plot1', 'figure'),
         [Input(f'{prefix}-single-cell-genes-selection', 'value'),
          Input(f'{prefix}-single-cell-annotation-dropdown', 'value'),
+         Input(f'{prefix}-single-cell-label-selection', 'value'),
          Input(f'{prefix}-violin-log-or-zscore', 'value'),
         Input(f'{prefix}-show-box1', 'value'),
          Input(f'{prefix}-show-scatter1', 'value'),
          Input(f'{prefix}-discrete-color-map-dropdown', 'value'),
          Input(f'{prefix}-selected-cells-store', 'data'),
          Input(f'{prefix}-single-cell-tabs', 'value')],
-<<<<<<< HEAD
-        [State(f'{prefix}-violin-plot1', 'figure'),  # Keep current figure
-         State(f'{prefix}-global-filtered-data', 'data')]  # Global filter as State for lazy loading
-    )
-    def update_violin1(selected_genes, selected_annotation, 
-                       transformation, show_box_plot, show_scatter1, discrete_color_map, selected_cells, active_tab, current_figure, global_filtered_data):
-=======
         [State(f'{prefix}-violin-plot1', 'figure')]  # Keep current figure
     )
     def update_violin1(selected_genes, selected_annotation, selected_labels,
                        transformation, show_box_plot, show_scatter1, discrete_color_map, selected_cells, active_tab, current_figure):
->>>>>>> 172e9008
         # Lazy loading: only update if this tab is active
         if active_tab != 'violin-tab':
-            if current_figure:
-                return current_figure
-            else:
-                raise PreventUpdate
-        
-        # Check if only tab changed (not other inputs) AND we already have a figure
-        ctx = callback_context
-        if current_figure and ctx.triggered and len(ctx.triggered) == 1:
-            trigger_id = ctx.triggered[0]['prop_id'].split('.')[0]
-            if trigger_id.endswith('-single-cell-tabs'):
-                # Just tab switch and we have a cached figure, return it
-                return current_figure
-        
-        # Validate inputs
-        if not selected_genes or not selected_annotation:
-            fig = go.Figure()
-            fig.add_annotation(
-                text="Please select genes and annotation to display plot",
-                x=0.5, y=0.5, xref="paper", yref="paper",
-                showarrow=False, font=dict(size=16, color="gray")
-            )
-            return fig
-        
-        # Use optimized filter_data function with global filtering
-        global_cells = global_filtered_data.get('cell_indices') if global_filtered_data else None
-        filtered_adata = filter_data(adata, selected_annotation, None, selected_cells, global_cells)
+            return current_figure if current_figure else go.Figure()
         
         # Use discrete color map if selected, otherwise use default
         color_map = None
         if discrete_color_map:
             discrete_palette = palette_json["color_palettes"][discrete_color_map]
-            unique_labels = sorted(filtered_adata.obs[selected_annotation].unique())
+            unique_labels = sorted(adata.obs[selected_annotation].unique())
             color_map = {
                 label: discrete_palette[i % len(discrete_palette)] for i, label in enumerate(unique_labels)
             }
         
-<<<<<<< HEAD
-        # Get all labels from filtered data
-        if selected_annotation and selected_annotation in filtered_adata.obs.columns:
-            all_labels = sorted(filtered_adata.obs[selected_annotation].unique().tolist())
-        else:
-            all_labels = []
-=======
         # When cells are selected, selected_labels will be auto-updated to match
         filtered_adata = filter_data(adata, selected_annotation, selected_labels, selected_cells)
->>>>>>> 172e9008
         
         fig = plot_violin1(
             filtered_adata,
             selected_genes,
-            all_labels,  # Use all labels from filtered data
+            selected_labels,
             groupby=selected_annotation,
             transformation=transformation,
             show_box='show' in show_box_plot if show_box_plot else False,
@@ -2028,7 +1767,7 @@
             groupby_label_color_map=color_map
         )
         num_genes = len(selected_genes)
-        num_categories = len(all_labels)
+        num_categories = len(selected_labels)
         fig.update_layout(
             height=min(1000, max(300, 80 * num_genes)),
             width=min(500, max(200, 110 * num_categories)),
@@ -2181,59 +1920,37 @@
         Output(f'{prefix}-dotplot', 'figure'),
         [Input(f'{prefix}-single-cell-genes-selection', 'value'),
          Input(f'{prefix}-single-cell-annotation-dropdown', 'value'),
+         Input(f'{prefix}-single-cell-label-selection', 'value'),
          Input(f'{prefix}-plot-type-switch', 'value'),
         Input(f'{prefix}-dotplot-log-or-zscore', 'value'),
          Input(f'{prefix}-dotplot-standardization', 'value'),
          Input(f'{prefix}-dotmatrix-color-map-dropdown', 'value'),
          Input(f'{prefix}-selected-cells-store', 'data'),
          Input(f'{prefix}-single-cell-tabs', 'value')],
-<<<<<<< HEAD
-        [State(f'{prefix}-dotplot', 'figure'),  # Keep current figure
-         State(f'{prefix}-global-filtered-data', 'data')]  # Global filter as State for lazy loading
-=======
         [State(f'{prefix}-dotplot', 'figure')]  # Keep current figure
->>>>>>> 172e9008
-    )
-    def update_dotplot(selected_genes, selected_annotation, plot_type,
-                       transformation, standardization, color_map, selected_cells, active_tab, current_figure, global_filtered_data):
+    )
+    def update_dotplot(selected_genes, selected_annotation, selected_labels, plot_type,
+                       transformation, standardization, color_map, selected_cells, active_tab, current_figure):
         # Lazy loading: only update if this tab is active
         if active_tab != 'dotplot-tab':
-            if current_figure:
-                return current_figure
-            else:
-                raise PreventUpdate
-        
-        # Check if only tab changed (not other inputs)
-        ctx = callback_context
-        if ctx.triggered and len(ctx.triggered) == 1:
-            trigger_id = ctx.triggered[0]['prop_id'].split('.')[0]
-            if trigger_id.endswith('-single-cell-tabs') and current_figure:
-                # Just tab switch, return cached figure
-                return current_figure
-        
-        # Use optimized filter_data function with global filtering
-        global_cells = global_filtered_data.get('cell_indices') if global_filtered_data else None
-        filtered_adata = filter_data(adata, selected_annotation, None, selected_cells, global_cells)
-        
-        # Get all labels from the filtered data for the selected annotation
-        if selected_annotation and selected_annotation in filtered_adata.obs.columns:
-            all_labels = sorted(filtered_adata.obs[selected_annotation].unique().tolist())
-        else:
-<<<<<<< HEAD
-            all_labels = None
-        
-        return plot_dot_matrix(
-            filtered_adata,
-            selected_genes,
-            selected_annotation,
-            all_labels,  # Use all labels from filtered data instead of selected_labels
-            aggregation='mean',  # Default to mean aggregation
-            transformation=transformation,
-            standardization=standardization,
-            color_map=color_map,
-            plot_type=plot_type
-        )
-=======
+            return current_figure if current_figure else go.Figure()
+        
+        # For large datasets or backed AnnData, pass the original adata directly
+        # The plot_dot_matrix function will handle filtering more efficiently
+        if adata.n_obs > 10000 or (hasattr(adata, 'isbacked') and adata.isbacked):
+            # Pass original adata - the optimized function will handle filtering internally
+            return plot_dot_matrix(
+                adata,
+                selected_genes,
+                selected_annotation,
+                selected_labels,
+                aggregation='mean',  # Default to mean aggregation
+                transformation=transformation,
+                standardization=standardization,
+                color_map=color_map,
+                plot_type=plot_type
+            )
+        else:
             filtered_adata = filter_data(adata, selected_annotation, selected_labels, selected_cells)
             return plot_dot_matrix(
                 filtered_adata,
@@ -2246,23 +1963,30 @@
                 color_map=color_map,
                 plot_type=plot_type
             )
->>>>>>> 172e9008
     
     # Callback to populate x-axis groups draggable grid based on x-axis metadata selection
     @app.callback(
         [Output(f'{prefix}-x-axis-draggable-grid', 'children'),
          Output(f'{prefix}-x-axis-groups-state', 'data')],
         [Input(f'{prefix}-x-meta-dropdown', 'value'),
+         Input(f'{prefix}-single-cell-label-selection', 'value'),
          Input(f'{prefix}-single-cell-tabs', 'value')],
         [State(f'{prefix}-single-cell-annotation-dropdown', 'value'),
          State(f'{prefix}-x-axis-groups-state', 'data')]
     )
-    def update_x_axis_groups_grid(x_meta, active_tab, y_meta, current_state):
+    def update_x_axis_groups_grid(x_meta, selected_labels, active_tab, y_meta, current_state):
         if active_tab != 'stacked-bar-tab' or not x_meta:
             return [], {}
         
         # Get unique values from the selected x-axis metadata column
         x_values = sorted(adata.obs[x_meta].unique())
+        
+        # If selected_labels are provided and we want to filter by them
+        # Only filter when x_meta matches the left control annotation
+        if selected_labels and len(selected_labels) < len(x_values):
+            # Check if selected labels are a subset of x_values
+            if set(selected_labels).issubset(set(x_values)):
+                x_values = selected_labels
         
         # Convert to strings for consistency
         x_values = [str(val) for val in x_values]
@@ -2399,21 +2123,18 @@
         [Input(f'{prefix}-norm-box', 'value'),
          Input(f'{prefix}-discrete-color-map-dropdown', 'value'),
          Input(f'{prefix}-selected-cells-store', 'data'),
+         Input(f'{prefix}-single-cell-tabs', 'value'),
          Input(f'{prefix}-single-cell-annotation-dropdown', 'value'),
+         Input(f'{prefix}-single-cell-label-selection', 'value'),
          Input(f'{prefix}-stacked-bar-x-axis', 'value'),
          Input(f'{prefix}-x-axis-column-order-store', 'data')],
-        [State(f'{prefix}-stacked-bar-plot', 'figure'),
-         State(f'{prefix}-single-cell-tabs', 'value'),  # Tab as State not Input
-         State(f'{prefix}-global-filtered-data', 'data')]  # Global filter as State for lazy loading
-    )
-    def update_stacked_bar(norm, discrete_color_map, selected_cells, 
-                          annotation, x_axis_meta, x_axis_order, current_figure, active_tab, global_filtered_data):
+        [State(f'{prefix}-stacked-bar-plot', 'figure')]
+    )
+    def update_stacked_bar(norm, discrete_color_map, selected_cells, active_tab, 
+                          annotation, selected_labels, x_axis_meta, x_axis_order, current_figure):
         # Lazy loading: only update if this tab is active
         if active_tab != 'stacked-bar-tab':
-            if current_figure:
-                return current_figure
-            else:
-                raise PreventUpdate
+            return current_figure if current_figure else go.Figure()
         
         if not annotation or not x_axis_meta:
             # Return empty figure with message
@@ -2435,13 +2156,7 @@
             )
             return fig
         
-<<<<<<< HEAD
-        # Use optimized filter_data function with global filtering
-        global_cells = global_filtered_data.get('cell_indices') if global_filtered_data else None
-        filtered_adata = filter_data(adata, annotation, None, selected_cells, global_cells)
-=======
         filtered_adata = filter_data(adata, annotation, selected_labels, selected_cells)
->>>>>>> 172e9008
         
         if x_axis_order and len(x_axis_order) > 0:
             # Use the order from dragged columns
@@ -2475,7 +2190,7 @@
             norm=norm, 
             adata=filtered_adata, 
             color_map=fixed_color_map,
-            y_order=None,  # Use default ordering since Select Labels is removed
+            y_order=selected_labels,  # Order from Select Labels in left control
             x_order=final_x_order  # Order from the draggable AgGrid or default
         )
     
@@ -2486,17 +2201,17 @@
         [Input(f'{prefix}-single-cell-tabs', 'value'),
          Input(f'{prefix}-single-cell-genes-selection', 'value'),
          Input(f'{prefix}-single-cell-annotation-dropdown', 'value'),
+         Input(f'{prefix}-single-cell-label-selection', 'value'),
          Input(f'{prefix}-pseudotime-min-expr-slider', 'value'),
          Input(f'{prefix}-pseudotime-transformation', 'value'),
          Input(f'{prefix}-pseudotime-key-dropdown', 'value'),
          Input(f'{prefix}-discrete-color-map-dropdown', 'value'),
          Input(f'{prefix}-selected-cells-store', 'data')],
-        [State(f'{prefix}-pseudotime-plot', 'figure'),  # Keep current figure
-         State(f'{prefix}-global-filtered-data', 'data')]  # Global filter as State for lazy loading
-    )
-    def update_pseudotime_plot(selected_tab, selected_genes, selected_annotation,
+        [State(f'{prefix}-pseudotime-plot', 'figure')]  # Keep current figure
+    )
+    def update_pseudotime_plot(selected_tab, selected_genes, selected_annotation, selected_labels,
                                min_expr, transformation, pseudotime_key,
-                               discrete_color_map, selected_cells, current_figure, global_filtered_data):
+                               discrete_color_map, selected_cells, current_figure):
         # Only process when pseudotime tab is active
         if selected_tab != 'pseudotime-tab':
             return current_figure if current_figure else go.Figure()
@@ -2520,15 +2235,9 @@
             )
             return fig
         
-<<<<<<< HEAD
-        # Use optimized filter_data function with global filtering
-        global_cells = global_filtered_data.get('cell_indices') if global_filtered_data else None
-        filtered_adata = filter_data(adata, selected_annotation, None, selected_cells, global_cells)
-=======
         # Filter data
         # When cells are selected, selected_labels will be auto-updated to match
         filtered_adata = filter_data(adata, selected_annotation, selected_labels, selected_cells)
->>>>>>> 172e9008
         
         # Get color map
         if discrete_color_map:
